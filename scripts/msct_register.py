--- conflicted
+++ resolved
@@ -120,7 +120,6 @@
     data_src = im_src.data
     data_dest = im_dest.data
 
-<<<<<<< HEAD
     if len(data_src.shape) == 2:
         # reshape 2D data into pseudo 3D (only one slice)
         new_shape = list(data_src.shape)
@@ -129,14 +128,6 @@
         data_src = data_src.reshape(new_shape)
         data_dest = data_dest.reshape(new_shape)
 
-    # initialize forward warping field (defined in destination space)
-    warp_x = np.zeros(data_dest.shape)
-    warp_y = np.zeros(data_dest.shape)
-
-    # initialize inverse warping field (defined in source space)
-    warp_inv_x = np.zeros(data_src.shape)
-    warp_inv_y = np.zeros(data_src.shape)
-=======
     # initialize displacement and rotation
     centermass_src = np.zeros([nz, 2])
     centermass_dest = np.zeros([nz, 2])
@@ -144,7 +135,6 @@
     # displacement_inverse = np.zeros([nz, 2])
     angle_src_dest = np.zeros(nz)
     z_nonzero = []
->>>>>>> 218bbf78
 
     # Loop across slices
     for iz in range(0, nz):
