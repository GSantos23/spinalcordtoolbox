#!/usr/bin/env python
#############################################################################
#
# Warp template and atlas to a given volume (DTI, MT, etc.).
#
# ----------------------------------------------------------------------------
# Copyright (c) 2013 Polytechnique Montreal <www.neuro.polymtl.ca>
# Authors: Julien Cohen-Adad
# Modified: 2014-07-20
#
# About the license: see the file LICENSE.TXT
<<<<<<< HEAD
#########################################################################################
import shutil
import sys
import os
=======
##############################################################################

import os
import shutil
import sys
>>>>>>> 1cb5d77f

import sct_apply_transfo
import sct_utils as sct
from msct_image import Image
from msct_parser import Parser
from sct_extract_metric import read_label_file


class Param:
    def __init__(self):
        # get path of the script and the toolbox
        path_script = os.path.dirname(os.path.dirname(__file__))
        self.debug = 0
        self.folder_out = 'label/'  # name of output folder
        self.path_template = path_script + '/data/PAM50/'
        self.folder_template = 'template/'
        self.folder_atlas = 'atlas/'
        self.folder_spinal_levels = 'spinal_levels/'
        self.file_info_label = 'info_label.txt'
        self.warp_atlas = 1
        self.warp_spinal_levels = 0
        # list of files for which nn interpolation should be used. Default = linear.
        self.list_labels_nn = [
            '_level.nii.gz', '_levels.nii.gz', '_csf.nii.gz', '_CSF.nii.gz',
            '_cord.nii.gz'
        ]
        self.verbose = 1
        self.qc = 1


class WarpTemplate:
    def __init__(self, fname_src, fname_transfo, warp_atlas,
                 warp_spinal_levels, folder_out, path_template, verbose, qc,
                 param):

        # Initialization
        self.fname_src = fname_src
        self.fname_transfo = fname_transfo
        self.warp_atlas = warp_atlas
        self.warp_spinal_levels = warp_spinal_levels
        self.folder_out = folder_out
        self.path_template = path_template
        self.folder_template = param.folder_template
        self.folder_atlas = param.folder_atlas
        self.folder_spinal_levels = param.folder_spinal_levels
        self.verbose = verbose
        self.qc = qc

        # print arguments
        print '\nCheck parameters:'
        print '  Working directory ........ ' + os.getcwd()
        print '  Destination image ........ ' + self.fname_src
        print '  Warping field ............ ' + self.fname_transfo
        print '  Path template ............ ' + self.path_template
        print '  Output folder ............ ' + self.folder_out + '\n'

        # create output folder
        if os.path.exists(self.folder_out):
            sct.printv('WARNING: Output folder already exists. Deleting it...',
                       self.verbose, 'warning')
            shutil.rmtree(self.folder_out, ignore_errors=True)
        os.makedirs(self.folder_out)

        # Warp template objects
        sct.printv('\nWARP TEMPLATE:', self.verbose)
        warp_label(self.path_template, self.folder_template,
                   param.file_info_label, self.fname_src, self.fname_transfo,
                   self.folder_out, param)

        # Warp atlas
        if self.warp_atlas == 1:
            sct.printv('\nWARP ATLAS OF WHITE MATTER TRACTS:', self.verbose)
            warp_label(self.path_template, self.folder_atlas,
                       param.file_info_label, self.fname_src,
                       self.fname_transfo, self.folder_out, param)

        # Warp spinal levels
        if self.warp_spinal_levels == 1:
            sct.printv('\nWARP SPINAL LEVELS:', self.verbose)
            warp_label(self.path_template, self.folder_spinal_levels,
                       param.file_info_label, self.fname_src,
                       self.fname_transfo, self.folder_out, param)

        # to view results
        sct.printv('\nDone! To view results, type:', self.verbose)
        sct.printv('fslview '+self.fname_src+' ' \
                   + self.folder_out + self.folder_template + get_file_label(self.folder_out + self.folder_template, 'T2') + ' -b 0,4000 ' \
                   + self.folder_out + self.folder_template + get_file_label(self.folder_out + self.folder_template, 'vertebral') + ' -l MGH-Cortical -t 0.5 ' \
                   + self.folder_out + self.folder_template + get_file_label(self.folder_out + self.folder_template, 'gray matter') + ' -l Red-Yellow -b 0.5,1 ' \
                   + self.folder_out + self.folder_template + get_file_label(self.folder_out + self.folder_template, 'white matter') + ' -l Blue-Lightblue -b 0.5,1 &\n', self.verbose, 'info')

        if self.qc:
            # output QC image
            im = Image(self.fname_src)
            im_wm = Image(self.folder_out + self.folder_template +
                          get_file_label(self.folder_out +
                                         self.folder_template, 'white matter'))
            im.save_quality_control(
                plane='axial',
                n_slices=4,
                seg=im_wm,
                thr=0.5,
                cmap_col='blue-cyan',
                path_output=self.folder_out)


def warp_label(path_label, folder_label, file_label, fname_src, fname_transfo,
               path_out, param):
    """Warp label files according to info_label.txt file
    :param path_label:
    :param folder_label:
    :param file_label:
    :param fname_src:
    :param fname_transfo:
    :param path_out:
    :return:
    """
    # read label file and check if file exists
    sct.printv('\nRead label file...', param.verbose)
    try:
        template_label_ids, template_label_names, template_label_file, combined_labels_ids, combined_labels_names, combined_labels_id_groups, clusters_apriori = read_label_file(
            path_label + folder_label, file_label)
    except Exception as error:
        sct.printv('\nWARNING: Cannot warp label ' + folder_label + ': ' +
                   str(error), 1, 'warning')
    else:
        # create output folder
        os.makedirs(path_out + folder_label)
        # Warp label
        for i in xrange(0, len(template_label_file)):
<<<<<<< HEAD
            fname_label = path_label+folder_label+template_label_file[i]
            sct.run('sct_apply_transfo -i '+fname_label+' -o '+path_out+folder_label+template_label_file[i] +' -d '+fname_src+' -w '+fname_transfo+' -x '+get_interp(template_label_file[i], param), param.verbose)
        # Copy list.txt
        shutil.copyfile(os.path.join(path_label, folder_label, param.file_info_label),
                        os.path.join(path_out, folder_label))
=======
            fname_label = path_label + folder_label + template_label_file[i]
            interp = get_interp(template_label_file[i], param)
            sct_apply_transfo.main(['-i', fname_label, '-o', path_out +
                                    folder_label + template_label_file[i], '-d',
                                    fname_src, '-w', fname_transfo, '-x', interp])
        # Copy list.txt
        shutil.copy(path_label + folder_label + param.file_info_label,
                    path_out + folder_label)
>>>>>>> 1cb5d77f


def get_file_label(path_label='', label='', output='file'):
    """Get label file name given based on info_label.txt file.
    Label needs to be a substring of the "name" field. E.g.: T1-weighted, spinal cord, white matter, etc.
    :param path_label:
    :param label:
    :param output: {file, filewithpath}
    :return:
    """
    # init
    file_info_label = 'info_label.txt'
    file_label = ''
    # make sure there is a slash at the end
    path_label = sct.slash_at_the_end(path_label, 1)
    # Open file
    fname_label = path_label + file_info_label
    try:
        f = open(fname_label)
    except IOError:
        sct.printv('\nWARNING: Cannot open ' + fname_label, 1, 'warning')
        # raise
    else:
        # Extract lines from file
        lines = [line for line in f.readlines() if line.strip()]
        # find line corresponding to label
        for line in lines:
            # ignore comment
            if not line[0] == '#':
                # check "name" field
                if label in line.split(',')[1].strip():
                    file_label = line.split(',')[2].strip()
                    break
        if file_label == '':
            sct.printv('\nWARNING: Label ' + label + ' not found.', 1,
                       'warning')
        # output
        if output == 'file':
            return file_label
        elif output == 'filewithpath':
            return path_label + file_label


def get_interp(file_label, param):
    # default interp
    interp = 'linear'
    # NN interp
    if any(substring in file_label for substring in param.list_labels_nn):
        interp = 'nn'
    # output
    return interp


def get_parser(param_default):

    # Initialize parser
    parser = Parser(__file__)

    # Mandatory arguments
    parser.usage.set_description(
        'This function warps the template and all atlases to a given image (e.g. fMRI, DTI, MTR, etc.).'
    )
    parser.add_option(
        name="-d",
        type_value="file",
        description="destination image the template will be warped into",
        mandatory=True,
        example="dwi_mean.nii.gz")
    parser.add_option(
        name="-w",
        type_value="file",
        description="warping field",
        mandatory=True,
        example="warp_template2dmri.nii.gz")
    parser.add_option(
        name="-a",
        type_value="multiple_choice",
        description="warp atlas of white matter",
        mandatory=False,
        default_value=str(param_default.warp_atlas),
        example=['0', '1'])
    parser.add_option(
        name="-s",
        type_value="multiple_choice",
        description="warp spinal levels.",
        mandatory=False,
        default_value=str(param_default.warp_spinal_levels),
        example=['0', '1'])
    parser.add_option(
        name="-ofolder",
        type_value="folder_creation",
        description="name of output folder.",
        mandatory=False,
        default_value=param_default.folder_out,
        example="label")
    parser.add_option(
        name="-o",
        type_value=None,
        description="name of output folder.",
        mandatory=False,
        deprecated_by='-ofolder')
    parser.add_option(
        name="-t",
        type_value="folder",
        description="Path to template.",
        mandatory=False,
        default_value=str(param_default.path_template))
    parser.add_option(
        name='-qc',
        type_value='multiple_choice',
        description='Output images for quality control.',
        mandatory=False,
        example=['0', '1'],
        default_value='1')
    parser.add_option(
        name="-v",
        type_value="multiple_choice",
        description="""Verbose.""",
        mandatory=False,
        default_value='1',
        example=['0', '1'])
    return parser


def main(args=None):
    param = Param()

    if args is None:
        args = sys.argv[1:]

    parser = get_parser(param)
    arguments = parser.parse(args)

    fname_src = arguments["-d"]
    fname_transfo = arguments["-w"]
    warp_atlas = int(arguments["-a"])
    warp_spinal_levels = int(arguments["-s"])
    folder_out = sct.slash_at_the_end(arguments['-ofolder'], 1)
    path_template = sct.slash_at_the_end(arguments['-t'], 1)
    verbose = int(arguments['-v'])
    qc = int(arguments['-qc'])

    # call main function
    WarpTemplate(fname_src, fname_transfo, warp_atlas, warp_spinal_levels,
                 folder_out, path_template, verbose, qc, param)


if __name__ == "__main__":
    main()<|MERGE_RESOLUTION|>--- conflicted
+++ resolved
@@ -9,18 +9,11 @@
 # Modified: 2014-07-20
 #
 # About the license: see the file LICENSE.TXT
-<<<<<<< HEAD
-#########################################################################################
-import shutil
-import sys
-import os
-=======
 ##############################################################################
 
 import os
 import shutil
 import sys
->>>>>>> 1cb5d77f
 
 import sct_apply_transfo
 import sct_utils as sct
@@ -151,13 +144,6 @@
         os.makedirs(path_out + folder_label)
         # Warp label
         for i in xrange(0, len(template_label_file)):
-<<<<<<< HEAD
-            fname_label = path_label+folder_label+template_label_file[i]
-            sct.run('sct_apply_transfo -i '+fname_label+' -o '+path_out+folder_label+template_label_file[i] +' -d '+fname_src+' -w '+fname_transfo+' -x '+get_interp(template_label_file[i], param), param.verbose)
-        # Copy list.txt
-        shutil.copyfile(os.path.join(path_label, folder_label, param.file_info_label),
-                        os.path.join(path_out, folder_label))
-=======
             fname_label = path_label + folder_label + template_label_file[i]
             interp = get_interp(template_label_file[i], param)
             sct_apply_transfo.main(['-i', fname_label, '-o', path_out +
@@ -166,7 +152,6 @@
         # Copy list.txt
         shutil.copy(path_label + folder_label + param.file_info_label,
                     path_out + folder_label)
->>>>>>> 1cb5d77f
 
 
 def get_file_label(path_label='', label='', output='file'):
