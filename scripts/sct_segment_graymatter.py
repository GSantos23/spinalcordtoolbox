#!/usr/bin/env python
#######################################################################################################################
#
#
# Gray matter segmentation - new implementation
#
# ----------------------------------------------------------------------------------------------------------------------
# Copyright (c) 2014 Polytechnique Montreal <www.neuro.polymtl.ca>
# Author: Sara Dupont
# Modified: 2016-06-14
#
# About the license: see the file LICENSE.TXT
########################################################################################################################
'''
INFORMATION:
The model used in this function is compound of:
  - a dictionary: a list of slices of WM/GM contrasted images with their manual segmentations [slices.pklz]
  - a model representing this dictionary in a reduced space (a PCA or an isomap model as implemented in sk-learn) [fitted_model.pklz]
  - the dictionary data fitted to this model (i.e. in the model space) [fitted_data.pklz]
  - the averaged median intensity in the white and gray matter in the model [intensities.pklz]
  - an information file indicating which parameters were used to construct this model, and te date of computation [info.txt]

A constructed model is provided in the toolbox here: $PATH_SCT/data/gm_model.
It's made from T2* images of 80 subjects and computed with the parameters that gives the best gray matter segmentation results.
However you can compute you own model with your own data or with other parameters and use it to segment gray matter by using  the flag -model path_new_gm_model/.

To do so, you should have a folder (path_to_dataset/) containing for each subject (with a folder per subject):
        - a WM/GM contrasted image (for ex T2*-w) containing 'im' in its name
        - a segmentation of the spinal cord containing 'seg' in its name
        - a (or several) manual segmentation(s) of the gray matter containing 'gm' in its(their) name(s)
        - a level file containing 'level' in its name : it can be an image containing a level label per slice indicating at wich vertebral level correspond this slice (usually obtained by registering the PAM50 template to the WM/GM contrasted image) or a text file indicating the level of each slice.

For more information on the parameters available to compute the model, type:
msct_multiatlas_seg -h

to compute the model, use the following command line :
msct_multiatlas_seg -path-data path_to_dataset/

Then use the folder gm_model/ (output from msct_multiatlas_seg) in this function the flag -model gm_model/

'''

import os
import shutil
import sys
import time
from math import exp

import numpy as np

import msct_gmseg_utils
import msct_image
import msct_multiatlas_seg
import msct_parser
import sct_compute_hausdorff_distance
import sct_dice_coefficient
import sct_image
import sct_maths
import sct_process_segmentation
import sct_register_multimodal
import sct_utils as sct


def get_parser(param=None, param_data=None, param_seg=None):
    # Initialize the parser

    # create param objects
    if param_seg is None:
        param_seg = ParamSeg()
    if param_data is None:
        param_data = msct_multiatlas_seg.ParamData()
    if param is None:
        param = msct_multiatlas_seg.Param()

    parser = msct_parser.Parser(__file__)
    parser.usage.set_description(
        'Segmentation of the white and gray matter.'
        ' The segmentation is based on a multi-atlas method that uses a dictionary of pre-segmented gray matter images (already included in SCT)'
        ' and finds the most similar images for identifying the gray matter using label fusion approach. The model used by this method contains:'
        ' a template of the white/gray matter segmentation along the cervical spinal cord, and a PCA reduced space to describe the variability of intensity in that template.'
        ' This method was inspired from [Asman et al., Medical Image Analysis 2014] and features the following additions:\n'
        '- possibility to add information from vertebral levels for improved accuracy\n'
        '- intensity normalization of the image to segment (allows the segmentation of any kind of contrast)\n'
        '- pre-registration based on non-linear transformations')
    parser.add_option(
        name="-i", type_value="file", description="Image to segment", mandatory=True, example='t2star.nii.gz')
    parser.add_option(
        name="-s", type_value="file", description="Spinal cord segmentation", mandatory=True, example='sc_seg.nii.gz')
    parser.add_option(
        name="-vertfile",
        type_value="str",
        description='Labels of vertebral levels. This could either be an image (e.g., label/template/PAM50_levels.nii.gz) or a text file that specifies "slice,level" at each line. Example:\n'
        "0,3\n"
        "1,3\n"
        "2,4\n"
        "3,4\n"
        "4,4\n",
        mandatory=False,
        default_value=ParamSeg().fname_level)
    parser.add_option(name="-vert", mandatory=False, deprecated_by='-vertfile')
    parser.add_option(name="-l", mandatory=False, deprecated_by='-vertfile')

    parser.usage.addSection('SEGMENTATION OPTIONS')
    parser.add_option(
        name="-denoising",
        type_value='multiple_choice',
        description="1: Adaptative denoising from F. Coupe algorithm, 0: no  WARNING: It affects the model you should use (if denoising is applied to the target, the model should have been computed with denoising too)",
        mandatory=False,
        default_value=int(param_data.denoising),
        example=['0', '1'])
    parser.add_option(
        name="-normalization",
        type_value='multiple_choice',
        description="Normalization of the target image's intensity using median intensity values of the WM and the GM, recomended with MT images or other types of contrast than T2*",
        mandatory=False,
        default_value=int(param_data.normalization),
        example=['0', '1'])
    parser.add_option(
        name="-p",
        type_value='str',
        description="Registration parameters to register the image to segment on the model data. Use the same format as for sct_register_to_template and sct_register_multimodal.",
        mandatory=False,
        default_value=param_data.register_param,
        example='step=1,type=seg,algo=centermassrot,metric=MeanSquares,smooth=2,iter=1:step=2,type=seg,algo=columnwise,metric=MeanSquares,smooth=3,iter=1:step=3,type=seg,algo=bsplinesyn,metric=MeanSquares,iter=3'
    )
    parser.add_option(
        name="-w-levels",
        type_value='float',
        description="Weight parameter on the level differences to compute the similarities",
        mandatory=False,
        default_value=param_seg.weight_level,
        example=2.0)
    parser.add_option(
        name="-w-coordi",
        type_value='float',
        description="Weight parameter on the euclidean distance (based on images coordinates in the reduced sapce) to compute the similarities ",
        mandatory=False,
        default_value=param_seg.weight_coord,
        example=0.005)
    parser.add_option(
        name="-thr-sim",
        type_value='float',
        description="Threshold to select the dictionary slices most similar to the slice to segment (similarities are normalized to 1)",
        mandatory=False,
        default_value=param_seg.thr_similarity,
        example=0.6)
    parser.add_option(
        name="-model",
        type_value="folder",
        description="Path to the computed model",
        mandatory=False,
        example='/home/jdoe/gm_seg_model/')
    parser.usage.addSection('\nOUTPUT OTIONS')
    parser.add_option(
        name="-res-type",
        type_value='multiple_choice',
        description="Type of result segmentation : binary or probabilistic",
        mandatory=False,
        default_value=param_seg.type_seg,
        example=['bin', 'prob'])
    parser.add_option(
        name="-ratio",
        type_value='multiple_choice',
        description="Compute GM/WM CSA ratio by slice or by vertebral level (average across levels)",
        mandatory=False,
        default_value=param_seg.ratio,
        example=['0', 'slice', 'level'])
    parser.add_option(
        name="-ref",
        type_value="file",
        description="Reference segmentation of the gray matter for segmentation validation --> output Dice coefficient and Hausdorff's and median distances)",
        mandatory=False,
        example='manual_gm_seg.nii.gz')
    parser.add_option(
        name="-ofolder",
        type_value="folder_creation",
        description="Output folder",
        mandatory=False,
        default_value=param_seg.path_results,
        example='gm_segmentation_results/')
    parser.usage.addSection('MISC')
    parser.add_option(
        name='-qc',
        type_value='multiple_choice',
        description='Output images for quality control.',
        mandatory=False,
        example=['0', '1'],
        default_value=str(int(param_seg.qc)))
    parser.add_option(
        name="-r",
        type_value="multiple_choice",
        description='Remove temporary files.',
        mandatory=False,
        default_value=str(int(param.rm_tmp)),
        example=['0', '1'])
    parser.add_option(
        name="-v",
        type_value='multiple_choice',
        description="Verbose: 0 = nothing, 1 = classic, 2 = expended",
        mandatory=False,
        example=['0', '1', '2'],
        default_value=str(param.verbose))

    return parser


class ParamSeg(object):
    def __init__(self):
        self.fname_im = None
        self.fname_im_original = None
        self.fname_seg = None
        self.fname_level = 'label/template/PAM50_levels.nii.gz'
        self.fname_manual_gmseg = None
        self.path_results = './'

        # param to compute similarities:
        self.weight_level = 2.5  # gamma
        self.weight_coord = 0.0065  # tau --> need to be validated for specific dataset
        self.thr_similarity = 0.0005  # epsilon but on normalized to 1 similarities (by slice of dic and slice of target)
        # TODO = find the best thr

        self.type_seg = 'prob'  # 'prob' or 'bin'
        self.ratio = '0'  # '0', 'slice' or 'level'

        self.qc = True


class SegmentGM(object):
    def __init__(self, param_seg=None, param_model=None, param_data=None, param=None):
        self.param_seg = param_seg if param_seg is not None else ParamSeg()
        self.param_model = param_model if param_model is not None else msct_multiatlas_seg.ParamModel()
        self.param_data = param_data if param_data is not None else msct_multiatlas_seg.ParamData()
        self.param = param if param is not None else msct_multiatlas_seg.Param()

        # create model:
        self.model = msct_multiatlas_seg.Model(param_model=self.param_model, param_data=self.param_data, param=self.param)

        # create tmp directory
        self.tmp_dir = sct.tmp_create(verbose=self.param.verbose)

        self.target_im = None  # list of slices
        self.info_preprocessing = None  # dic containing {'orientation': 'xxx', 'im_sc_seg_rpi': im, 'interpolated_images': [list of im = interpolated image data per slice]}

        self.projected_target = None
        self.im_res_gmseg = None
        self.im_res_wmseg = None

    def segment(self):
        self.copy_data_to_tmp()
        # go to tmp directory
        os.chdir(self.tmp_dir)
        # load model
        self.model.load_model()

        self.target_im, self.info_preprocessing = msct_gmseg_utils.pre_processing(
            self.param_seg.fname_im,
            self.param_seg.fname_seg,
            self.param_seg.fname_level,
            new_res=self.param_data.axial_res,
            square_size_size_mm=self.param_data.square_size_size_mm,
            denoising=self.param_data.denoising,
            verbose=self.param.verbose,
            rm_tmp=self.param.rm_tmp)

        sct.printv('\nRegister target image to model data...', self.param.verbose, 'normal')
        # register target image to model dictionary space
        path_warp = self.register_target()

        sct.printv('\nNormalize intensity of target image...', self.param.verbose, 'normal')
        self.normalize_target()

        sct.printv('\nProject target image into the model reduced space...', self.param.verbose, 'normal')
        self.project_target()

        sct.printv('\nCompute similarities between target slices and model slices using model reduced space...',
               self.param.verbose, 'normal')
        list_dic_indexes_by_slice = self.compute_similarities()

        sct.printv('\nLabel fusion of model slices most similar to target slices...', self.param.verbose, 'normal')
        self.label_fusion(list_dic_indexes_by_slice)

        sct.printv('\nWarp back segmentation into image space...', self.param.verbose, 'normal')
        self.warp_back_seg(path_warp)

        sct.printv('\nPost-processing...', self.param.verbose, 'normal')
        self.im_res_gmseg, self.im_res_wmseg = self.post_processing()

        if (self.param_seg.path_results != './') and (not os.path.exists('../' + self.param_seg.path_results)):
            # create output folder
            sct.printv('\nCreate output folder ...', self.param.verbose, 'normal')
            os.chdir('..')
            os.mkdir(self.param_seg.path_results)
            os.chdir(self.tmp_dir)

        if self.param_seg.fname_manual_gmseg is not None:
            # compute validation metrics
            sct.printv('\nCompute validation metrics...', self.param.verbose, 'normal')
            self.validation()

        if self.param_seg.ratio is not '0':
            sct.printv('\nCompute GM/WM CSA ratio...', self.param.verbose, 'normal')
            self.compute_ratio()

        # go back to original directory
        os.chdir('..')
        sct.printv('\nSave resulting GM and WM segmentations...', self.param.verbose, 'normal')
        fname_res_gmseg = self.param_seg.path_results + sct.add_suffix(''.join(sct.extract_fname(self.param_seg.fname_im)[1:]),
                                                                   '_gmseg')
        fname_res_wmseg = self.param_seg.path_results + sct.add_suffix(''.join(sct.extract_fname(self.param_seg.fname_im)[1:]),
                                                                   '_wmseg')

        self.im_res_gmseg.setFileName(fname_res_gmseg)
        self.im_res_wmseg.setFileName(fname_res_wmseg)

        self.im_res_gmseg.save()
        self.im_res_wmseg.save()

        # save quality control and print info
        if self.param_seg.type_seg == 'bin':
            wm_col = 'Red'
            gm_col = 'Blue'
            b = '0,1'
        else:
            wm_col = 'Blue-Lightblue'
            gm_col = 'Red-Yellow'
            b = '0.4,1'

        if self.param_seg.qc:
            # output QC image
            sct.printv('\nSave quality control images...', self.param.verbose, 'normal')
            im = msct_image.Image(self.tmp_dir + self.param_seg.fname_im)
            im.save_quality_control(
                plane='axial',
                n_slices=5,
                seg=self.im_res_gmseg,
                thr=float(b.split(',')[0]),
                cmap_col='red-yellow',
                path_output=self.param_seg.path_results)

        sct.printv('\nDone! To view results, type:', self.param.verbose)
        sct.printv('fslview ' + self.param_seg.fname_im_original + ' ' + fname_res_gmseg + ' -b ' + b + ' -l ' + gm_col +
               ' -t 0.7 ' + fname_res_wmseg + ' -b ' + b + ' -l ' + wm_col + ' -t 0.7  & \n', self.param.verbose,
               'info')

        if self.param.rm_tmp:
            # remove tmp_dir
            shutil.rmtree(self.tmp_dir)

    def copy_data_to_tmp(self):
        # copy input image
        if self.param_seg.fname_im is not None:
            shutil.copy(self.param_seg.fname_im, self.tmp_dir)
            self.param_seg.fname_im = ''.join(sct.extract_fname(self.param_seg.fname_im)[1:])
        else:
            sct.printv('ERROR: No input image', self.param.verbose, 'error')

        # copy sc seg image
        if self.param_seg.fname_seg is not None:
            shutil.copy(self.param_seg.fname_seg, self.tmp_dir)
            self.param_seg.fname_seg = ''.join(sct.extract_fname(self.param_seg.fname_seg)[1:])
        else:
            sct.printv('ERROR: No SC segmentation image', self.param.verbose, 'error')

        # copy level file
        if self.param_seg.fname_level is not None:
            shutil.copy(self.param_seg.fname_level, self.tmp_dir)
            self.param_seg.fname_level = ''.join(sct.extract_fname(self.param_seg.fname_level)[1:])

        if self.param_seg.fname_manual_gmseg is not None:
            shutil.copy(self.param_seg.fname_manual_gmseg, self.tmp_dir)
            self.param_seg.fname_manual_gmseg = ''.join(sct.extract_fname(self.param_seg.fname_manual_gmseg)[1:])

    def get_im_from_list(self, data):
        im = msct_image.Image(data)
        # set pix dimension
        im.hdr.structarr['pixdim'][1] = self.param_data.axial_res
        im.hdr.structarr['pixdim'][2] = self.param_data.axial_res
        # set the correct orientation
        im.setFileName('im_to_orient.nii.gz')
        im.save()
        im = sct_image.set_orientation(im, 'IRP')
        im = sct_image.set_orientation(im, 'PIL', data_inversion=True)

        return im

    def register_target(self):
        # create dir to store warping fields
        path_warping_fields = 'warp_target/'
        if not os.path.exists(path_warping_fields):
            os.mkdir(path_warping_fields)
        # get 3D images from list of slices
        im_dest = self.get_im_from_list(np.array([self.model.mean_image for target_slice in self.target_im]))
        im_src = self.get_im_from_list(np.array([target_slice.im for target_slice in self.target_im]))
        # register list of target slices on list of model mean image
        im_src_reg, fname_src2dest, fname_dest2src = msct_gmseg_utils.register_data(
            im_src,
            im_dest,
            param_reg=self.param_data.register_param,
            path_copy_warp=path_warping_fields,
            rm_tmp=self.param.rm_tmp)
        # rename warping fields
        fname_src2dest_save = 'warp_target2dic.nii.gz'
        fname_dest2src_save = 'warp_dic2target.nii.gz'
        shutil.move(path_warping_fields + fname_src2dest, path_warping_fields + fname_src2dest_save)
        shutil.move(path_warping_fields + fname_dest2src, path_warping_fields + fname_dest2src_save)
        #
        for i, target_slice in enumerate(self.target_im):
            # set moved image for each slice
            target_slice.set(im_m=im_src_reg.data[i])

        return path_warping_fields

    def normalize_target(self):
        # get gm seg from model by level
        gm_seg_model, wm_seg_model = self.model.get_gm_wm_by_level()

        # for each target slice: normalize
        for target_slice in self.target_im:
            level_int = int(round(target_slice.level))
            if level_int not in self.model.intensities.index:
                level_int = 0
            norm_im_M = msct_gmseg_utils.normalize_slice(
                target_slice.im_M,
                gm_seg_model[level_int],
                wm_seg_model[level_int],
                self.model.intensities['GM'][level_int],
                self.model.intensities['WM'][level_int],
                val_min=self.model.intensities['MIN'][level_int],
                val_max=self.model.intensities['MAX'][level_int])
            target_slice.set(im_m=norm_im_M)

    def project_target(self):
        projected_target_slices = []
        for target_slice in self.target_im:
            # get slice data in the good shape
            slice_data = target_slice.im_M.flatten()
            slice_data = slice_data.reshape(1, -1)  # data with single sample
            # project slice data into the model
            slice_data_projected = self.model.fitted_model.transform(slice_data)
            projected_target_slices.append(slice_data_projected)
        # store projected target slices
        self.projected_target = projected_target_slices

    def compute_similarities(self):
        list_dic_indexes_by_slice = []
        for i, target_coord in enumerate(self.projected_target):
            list_dic_similarities = []
            for j, dic_coord in enumerate(self.model.fitted_data):
                # compute square norm using coordinates in the model space
                square_norm = np.linalg.norm((target_coord - dic_coord), 2)
                # compute similarity with or without levels
                if self.param_seg.fname_level is not None:
                    # EQUATION WITH LEVELS
                    similarity = exp(-self.param_seg.weight_level *
                                     abs(self.target_im[i].level - self.model.slices[j].level)) * exp(
                                         -self.param_seg.weight_coord * square_norm)
                else:
                    # EQUATION WITHOUT LEVELS
                    similarity = exp(-self.param_seg.weight_coord * square_norm)
                # add similarity to list
                list_dic_similarities.append(similarity)
            list_norm_similarities = [float(s) / sum(list_dic_similarities) for s in list_dic_similarities]
            # select indexes of most similar slices
            list_dic_indexes = []
            for j, norm_sim in enumerate(list_norm_similarities):
                if norm_sim >= self.param_seg.thr_similarity:
                    list_dic_indexes.append(j)
            # save list of indexes into list by slice
            list_dic_indexes_by_slice.append(list_dic_indexes)

        return list_dic_indexes_by_slice

    def label_fusion(self, list_dic_indexes_by_slice):
        for target_slice in self.target_im:
            # get list of slices corresponding to the indexes
            list_dic_slices = [self.model.slices[j] for j in list_dic_indexes_by_slice[target_slice.id]]
            # average slices GM and WM
            data_mean_gm, data_mean_wm = msct_gmseg_utils.average_gm_wm(list_dic_slices)
            # set negative values to 0
            data_mean_gm[data_mean_gm < 0] = 0
            data_mean_wm[data_mean_wm < 0] = 0

            if self.param_seg.type_seg == 'bin':
                # binarize GM seg
                data_mean_gm[data_mean_gm >= 0.5] = 1
                data_mean_gm[data_mean_gm < 0.5] = 0
                # binarize WM seg
                data_mean_wm[data_mean_wm >= 0.5] = 1
                data_mean_wm[data_mean_wm < 0.5] = 0
            # store segmentation into target_im
            target_slice.set(gm_seg_m=data_mean_gm, wm_seg_m=data_mean_wm)

    def warp_back_seg(self, path_warp):
        # get 3D images from list of slices
        im_dest = self.get_im_from_list(np.array([target_slice.im for target_slice in self.target_im]))
        im_src_gm = self.get_im_from_list(np.array([target_slice.gm_seg_M for target_slice in self.target_im]))
        im_src_wm = self.get_im_from_list(np.array([target_slice.wm_seg_M for target_slice in self.target_im]))
        #
        fname_dic_space2slice_space = sct.slash_at_the_end(path_warp, slash=1) + 'warp_dic2target.nii.gz'
        interpolation = 'nn' if self.param_seg.type_seg == 'bin' else 'linear'
        # warp GM
        im_src_gm_reg = msct_gmseg_utils.apply_transfo(
            im_src_gm, im_dest, fname_dic_space2slice_space, interp=interpolation, rm_tmp=self.param.rm_tmp)
        # warp WM
        im_src_wm_reg = msct_gmseg_utils.apply_transfo(
            im_src_wm, im_dest, fname_dic_space2slice_space, interp=interpolation, rm_tmp=self.param.rm_tmp)
        for i, target_slice in enumerate(self.target_im):
            # set GM and WM for each slice
            target_slice.set(gm_seg=im_src_gm_reg.data[i], wm_seg=im_src_wm_reg.data[i])

    def post_processing(self):
        ## DO INTERPOLATION BACK TO ORIGINAL IMAGE
        # get original SC segmentation oriented in RPI
        im_sc_seg_original_rpi = self.info_preprocessing['im_sc_seg_rpi'].copy()
        nx_ref, ny_ref, nz_ref, nt_ref, px_ref, py_ref, pz_ref, pt_ref = im_sc_seg_original_rpi.dim

        # create res GM seg image
        im_res_gmseg = im_sc_seg_original_rpi.copy()
        im_res_gmseg.data = np.zeros(im_res_gmseg.data.shape)
        # create res WM seg image
        im_res_wmseg = im_sc_seg_original_rpi.copy()
        im_res_wmseg.data = np.zeros(im_res_wmseg.data.shape)

        sct.printv('  Interpolate result back into original space...', self.param.verbose, 'normal')

        for iz, im_iz_preprocessed in enumerate(self.info_preprocessing['interpolated_images']):
            # im gmseg for slice iz
            im_gmseg = im_iz_preprocessed.copy()
            im_gmseg.data = np.zeros(im_gmseg.data.shape)
            im_gmseg.data = self.target_im[iz].gm_seg

            # im wmseg for slice iz
            im_wmseg = im_iz_preprocessed.copy()
            im_wmseg.data = np.zeros(im_wmseg.data.shape)
            im_wmseg.data = self.target_im[iz].wm_seg

            for im_res_slice, im_res_tot in [(im_gmseg, im_res_gmseg), (im_wmseg, im_res_wmseg)]:
                # get reference image for this slice
                # (use only one slice to accelerate interpolation)
                im_ref = im_sc_seg_original_rpi.copy()
                im_ref.data = im_ref.data[:, :, iz]
                im_ref.dim = (nx_ref, ny_ref, 1, nt_ref, px_ref, py_ref, pz_ref, pt_ref)
                # correct reference header for this slice
                [[x_0_ref, y_0_ref, z_0_ref]] = im_ref.transfo_pix2phys(coordi=[[0, 0, iz]])
                im_ref.hdr.as_analyze_map()['qoffset_x'] = x_0_ref
                im_ref.hdr.as_analyze_map()['qoffset_y'] = y_0_ref
                im_ref.hdr.as_analyze_map()['qoffset_z'] = z_0_ref
                im_ref.hdr.set_sform(im_ref.hdr.get_qform())
                im_ref.hdr.set_qform(im_ref.hdr.get_qform())

                # set im_res_slice header with im_sc_seg_original_rpi origin
                im_res_slice.hdr.as_analyze_map()['qoffset_x'] = x_0_ref
                im_res_slice.hdr.as_analyze_map()['qoffset_y'] = y_0_ref
                im_res_slice.hdr.as_analyze_map()['qoffset_z'] = z_0_ref
                im_res_slice.hdr.set_sform(im_res_slice.hdr.get_qform())
                im_res_slice.hdr.set_qform(im_res_slice.hdr.get_qform())

                # get physical coordinates of center of sc
                x_seg, y_seg = (im_sc_seg_original_rpi.data[:, :, iz] > 0).nonzero()
                x_center, y_center = np.mean(x_seg), np.mean(y_seg)
                [[x_center_phys, y_center_phys, z_center_phys]] = im_sc_seg_original_rpi.transfo_pix2phys(
                    coordi=[[x_center, y_center, iz]])

                # get physical coordinates of center of square WITH im_res_slice WITH SAME ORIGIN AS im_sc_seg_original_rpi
                sq_size_pix = int(self.param_data.square_size_size_mm / self.param_data.axial_res)
                [[x_square_center_phys, y_square_center_phys, z_square_center_phys]] = im_res_slice.transfo_pix2phys(
                    coordi=[[int(sq_size_pix / 2), int(sq_size_pix / 2), 0]])

                # set im_res_slice header by adding center of SC and center of square (in the correct space) to origin
                im_res_slice.hdr.as_analyze_map()['qoffset_x'] += x_center_phys - x_square_center_phys
                im_res_slice.hdr.as_analyze_map()['qoffset_y'] += y_center_phys - y_square_center_phys
                im_res_slice.hdr.as_analyze_map()['qoffset_z'] += z_center_phys
                im_res_slice.hdr.set_sform(im_res_slice.hdr.get_qform())
                im_res_slice.hdr.set_qform(im_res_slice.hdr.get_qform())

                # reshape data
                im_res_slice.data = im_res_slice.data.reshape((sq_size_pix, sq_size_pix, 1))
                # interpolate to reference image
                interp = 0 if self.param_seg.type_seg == 'bin' else 1
                im_res_slice_interp = im_res_slice.interpolate_from_image(
                    im_ref, interpolation_mode=interp, border='nearest')
                # set correct slice of total image with this slice
                if len(im_res_slice_interp.data.shape) == 3:
                    shape_x, shape_y, shape_z = im_res_slice_interp.data.shape
                    im_res_slice_interp.data = im_res_slice_interp.data.reshape((shape_x, shape_y))
                im_res_tot.data[:, :, iz] = im_res_slice_interp.data
        sct.printv('  Reorient resulting segmentations to native orientation...', self.param.verbose, 'normal')

        # PUT RES BACK IN ORIGINAL ORIENTATION
        im_res_gmseg.setFileName('res_gmseg.nii.gz')
        im_res_gmseg.save()
        im_res_gmseg = sct_image.set_orientation(im_res_gmseg, self.info_preprocessing['orientation'])

        im_res_wmseg.setFileName('res_wmseg.nii.gz')
        im_res_wmseg.save()
        im_res_wmseg = sct_image.set_orientation(im_res_wmseg, self.info_preprocessing['orientation'])

        return im_res_gmseg, im_res_wmseg

    def validation(self):
        tmp_dir_val = 'tmp_validation/'
        if not os.path.exists(tmp_dir_val):
            os.mkdir(tmp_dir_val)
        # copy data into tmp dir val
        shutil.copy(self.param_seg.fname_manual_gmseg, tmp_dir_val)
        shutil.copy(self.param_seg.fname_seg, tmp_dir_val)
        os.chdir(tmp_dir_val)
        fname_manual_gmseg = ''.join(sct.extract_fname(self.param_seg.fname_manual_gmseg)[1:])
        fname_seg = ''.join(sct.extract_fname(self.param_seg.fname_seg)[1:])

        im_gmseg = self.im_res_gmseg.copy()
        im_wmseg = self.im_res_wmseg.copy()

        if self.param_seg.type_seg == 'prob':
            im_gmseg = msct_gmseg_utils.binarize(im_gmseg, thr_max=0.5, thr_min=0.5)
            im_wmseg = msct_gmseg_utils.binarize(im_wmseg, thr_max=0.5, thr_min=0.5)

        fname_gmseg = 'res_gmseg.nii.gz'
        im_gmseg.setFileName(fname_gmseg)
        im_gmseg.save()

        fname_wmseg = 'res_wmseg.nii.gz'
        im_wmseg.setFileName(fname_wmseg)
        im_wmseg.save()

        # get manual WM seg:
        fname_manual_wmseg = 'manual_wmseg.nii.gz'
        sct_maths.main(args=['-i', fname_seg, '-sub', fname_manual_gmseg, '-o', fname_manual_wmseg])

        # compute DC:
        try:
            params = '-i %s -d %s -2d-slices 2' % (fname_manual_gmseg, fname_gmseg)
            output_gm = sct_dice_coefficient.main(params.split())
            params = '-i %s -d %s -2d-slices 2' % (fname_manual_wmseg, fname_wmseg)
            output_wm = sct_dice_coefficient.main(params.split())
        except Exception:
            # put ref and res in the same space if needed
            fname_manual_gmseg_corrected = sct.add_suffix(fname_manual_gmseg, '_reg')
            sct_register_multimodal.main(args=['-i', fname_manual_gmseg, '-d', fname_gmseg, '-identity', '1'])
            sct_maths.main(args=['-i', fname_manual_gmseg_corrected, '-bin', '0.1', '-o', fname_manual_gmseg_corrected])

            fname_manual_wmseg_corrected = sct.add_suffix(fname_manual_wmseg, '_reg')
            sct_register_multimodal.main(args=['-i', fname_manual_wmseg, '-d', fname_wmseg, '-identity', '1'])
            sct_maths.main(args=['-i', fname_manual_wmseg_corrected, '-bin', '0.1', '-o', fname_manual_wmseg_corrected])
            # recompute DC
            params = '-i %s -d %s -2d-slices 2' % (fname_manual_gmseg_corrected, fname_gmseg)
            output_gm = sct_dice_coefficient.main(params.split())
            params = '-i %s -d %s -2d-slices 2' % (fname_manual_wmseg_corrected, fname_wmseg)
            output_wm = sct_dice_coefficient.main(params.split())
        # save results to a text file
        fname_dc = 'dice_coefficient_' + sct.extract_fname(self.param_seg.fname_im)[1] + '.txt'
        file_dc = open(fname_dc, 'w')

        if self.param_seg.type_seg == 'prob':
            file_dc.write(
                'WARNING : the probabilistic segmentations were binarized with a threshold at 0.5 to compute the dice coefficient \n'
            )

        file_dc.write(
            '\n--------------------------------------------------------------\nDice coefficient on the Gray Matter segmentation:\n'
        )
        file_dc.write(output_gm)
        file_dc.write(
            '\n\n--------------------------------------------------------------\nDice coefficient on the White Matter segmentation:\n'
        )
        file_dc.write(output_wm)
        file_dc.close()

        # compute HD and MD:
        fname_hd = 'hausdorff_dist_' + sct.extract_fname(self.param_seg.fname_im)[1] + '.txt'
        params = '-i %s -d %s -thinning 1 -o %s -v %s' % (fname_gmseg, fname_manual_gmseg, fname_hd, self.param.verbose)
        sct_compute_hausdorff_distance.main(params.split())

        # get out of tmp dir to copy results to output folder
        os.chdir('../..')
        shutil.copy(self.tmp_dir + tmp_dir_val + '/' + fname_dc, self.param_seg.path_results)
        shutil.copy(self.tmp_dir + tmp_dir_val + '/' + fname_hd, self.param_seg.path_results)

        os.chdir(self.tmp_dir)

        if self.param.rm_tmp:
            shutil.rmtree(tmp_dir_val)

    def compute_ratio(self):
        type_ratio = self.param_seg.ratio

        tmp_dir_ratio = 'tmp_ratio/'
        os.mkdir(tmp_dir_ratio)
        os.chdir(tmp_dir_ratio)

        fname_gmseg = self.im_res_gmseg.absolutepath
        fname_wmseg = self.im_res_wmseg.absolutepath

        self.im_res_gmseg.save()
        self.im_res_wmseg.save()

        if self.im_res_gmseg.orientation is not 'RPI':
            im_res_gmseg = sct_image.set_orientation(self.im_res_gmseg, 'RPI')
            im_res_wmseg = sct_image.set_orientation(self.im_res_wmseg, 'RPI')
            fname_gmseg = im_res_gmseg.absolutepath
            fname_wmseg = im_res_wmseg.absolutepath

        sct_process_segmentation.main(('-i ' + fname_gmseg + ' -p csa -ofolder gm_csa').split())
        sct_process_segmentation.main(('-i ' + fname_wmseg + ' -p csa -ofolder gm_csa').split())

        gm_csa = open('gm_csa/csa_per_slice.txt', 'r')
        wm_csa = open('wm_csa/csa_per_slice.txt', 'r')
        gm_csa_lines = gm_csa.readlines()
        wm_csa_lines = wm_csa.readlines()
        gm_csa.close()
        wm_csa.close()

        fname_ratio = 'ratio_by_' + type_ratio + '.txt'
        file_ratio = open(fname_ratio, 'w')

        file_ratio.write(type_ratio + ', ratio GM/WM CSA\n')
        csa_gm_wm_by_level = {
            0: [],
            1: [],
            2: [],
            3: [],
            4: [],
            5: [],
            6: [],
            7: [],
            8: [],
            9: [],
            10: [],
            11: [],
            12: [],
            13: [],
            14: [],
            15: [],
            16: [],
            17: [],
            18: [],
            19: [],
            20: [],
            21: [],
            22: [],
            23: [],
            24: []
        }
        for gm_line, wm_line in zip(gm_csa_lines[1:], wm_csa_lines[1:]):
            i, gm_area, gm_angle = gm_line.split(',')
            j, wm_area, wm_angle = wm_line.split(',')
            assert i == j
            if type_ratio == 'level':
                level_slice = int(self.target_im[int(i)].level)
                csa_gm_wm_by_level[level_slice].append((float(gm_area), float(wm_area)))
            else:
                file_ratio.write(i + ', ' + str(float(gm_area) / float(wm_area)) + '\n')

        if type_ratio == 'level':
            for l, gm_wm_list in sorted(csa_gm_wm_by_level.items()):
                if str(gm_wm_list) != '[]':
                    csa_gm_list = []
                    csa_wm_list = []
                    for gm, wm in gm_wm_list:
                        csa_gm_list.append(gm)
                        csa_wm_list.append(wm)
                    csa_gm = np.mean(csa_gm_list)
                    csa_wm = np.mean(csa_wm_list)
                    file_ratio.write(str(l) + ', ' + str(csa_gm / csa_wm) + '\n')

        file_ratio.close()
        shutil.copy(fname_ratio, '../../' + self.param_seg.path_results + '/' + fname_ratio)

        os.chdir('..')


def main(args=None):
    if args is None:
        args = sys.argv[1:]
    else:
        script_name =os.path.splitext(os.path.basename(__file__))[0]
        sct.printv('{0} {1}'.format(script_name, " ".join(args)))

    # create param objects
    param_seg = ParamSeg()
    param_data = msct_multiatlas_seg.ParamData()
    param_model = msct_multiatlas_seg.ParamModel()
    param = msct_multiatlas_seg.Param()

    # get parser
    parser = get_parser(param, param_data, param_seg)
    arguments = parser.parse(args)

    # set param arguments ad inputted by user
    param_seg.fname_im = arguments["-i"]
    param_seg.fname_im_original = arguments["-i"]
    param_seg.fname_seg = arguments["-s"]

    if '-vertfile' in arguments:
        if sct.extract_fname(arguments['-vertfile'])[1].lower() == "none":
            param_seg.fname_level = None
        elif os.path.isfile(arguments['-vertfile']):
            param_seg.fname_level = arguments['-vertfile']
        else:
<<<<<<< HEAD
            sct.printv(
                parser.usage.generate(error='ERROR: -vertfile input file: "' + arguments['-vertfile'] +
                                      '" does not exist.'))
=======
            param_seg.fname_level = None
            sct.printv('WARNING: -vertfile input file: "'+arguments['-vertfile']+'" does not exist.\nSegmenting GM without using vertebral information', 1, 'warning')
>>>>>>> 88593539
    if '-denoising' in arguments:
        param_data.denoising = bool(int(arguments['-denoising']))
    if '-normalization' in arguments:
        param_data.normalization = arguments['-normalization']
    if '-p' in arguments:
        param_data.register_param = arguments['-p']
    if '-w-levels' in arguments:
        param_seg.weight_level = arguments['-w-levels']
    if '-w-coordi' in arguments:
        param_seg.weight_coord = arguments['-w-coordi']
    if '-thr-sim' in arguments:
        param_seg.thr_similarity = arguments['-thr-sim']
    if '-model' in arguments:
        param_model.path_model_to_load = os.path.abspath(arguments['-model'])
    if '-res-type' in arguments:
        param_seg.type_seg = arguments['-res-type']
    if '-ratio' in arguments:
        param_seg.ratio = arguments['-ratio']
    if '-ref' in arguments:
        param_seg.fname_manual_gmseg = arguments['-ref']
    if '-ofolder' in arguments:
        param_seg.path_results = arguments['-ofolder']
    if '-qc' in arguments:
        param_seg.qc = bool(int(arguments['-qc']))
    if '-r' in arguments:
        param.rm_tmp = bool(int(arguments['-r']))
    if '-v' in arguments:
        param.verbose = arguments['-v']

    seg_gm = SegmentGM(param_seg=param_seg, param_data=param_data, param_model=param_model, param=param)
    start = time.time()
    seg_gm.segment()
    end = time.time()
    t = end - start
    sct.printv('Done in ' + str(int(round(t / 60))) + ' min, ' + str(round(t % 60, 1)) + ' sec', param.verbose, 'info')


if __name__ == "__main__":
    main()<|MERGE_RESOLUTION|>--- conflicted
+++ resolved
@@ -797,14 +797,8 @@
         elif os.path.isfile(arguments['-vertfile']):
             param_seg.fname_level = arguments['-vertfile']
         else:
-<<<<<<< HEAD
-            sct.printv(
-                parser.usage.generate(error='ERROR: -vertfile input file: "' + arguments['-vertfile'] +
-                                      '" does not exist.'))
-=======
             param_seg.fname_level = None
             sct.printv('WARNING: -vertfile input file: "'+arguments['-vertfile']+'" does not exist.\nSegmenting GM without using vertebral information', 1, 'warning')
->>>>>>> 88593539
     if '-denoising' in arguments:
         param_data.denoising = bool(int(arguments['-denoising']))
     if '-normalization' in arguments:
