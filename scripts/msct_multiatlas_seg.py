#!/usr/bin/env python
########################################################################################################################
#
# Asman et al. groupwise multi-atlas segmentation method implementation, with a lot of changes
#
#
# ----------------------------------------------------------------------------------------------------------------------
# Copyright (c) 2014 Polytechnique Montreal <www.neuro.polymtl.ca>
# Authors: Augustin Roux, Sara Dupont
# Modified: 2015-05-19
#
# About the license: see the file LICENSE.TXT
########################################################################################################################

# TODO change 'target' by 'input'
# TODO : make it faster

# import os
# import sys
# import numpy as np

from msct_pca import PCA
# from msct_image import Image
# from msct_parser import *
from msct_gmseg_utils import *
import sct_utils as sct
import pickle, gzip
import commands
from math import exp


class ModelParam:
    def __init__(self):
        # status, path_sct = commands.getstatusoutput('echo $SCT_DIR')
        path_script = os.path.dirname(__file__)
        path_sct = os.path.dirname(path_script)
        self.path_model = path_sct+'/data/gm_model'  # model_param
        self.todo_model = 'load'  # 'compute'   # model_param
        self.new_model_dir = './gm_model'  # model_param
        self.reg = ['Affine']  # model_param
        self.reg_metric = 'MI'  # model_param
        self.use_levels = 'int'  # model_param
        self.weight_gamma = 2.5  # model_param
        self.model_slices_normalization = False
        self.mean_metric = None
        self.weight_label_fusion = False  # model_param
        self.mode_weight_similarity = False  # model_param
        self.k = 0.8 # percentage of variability explained in the kept eigenvectors (PCA modes)
        self.equation_id = 1  # model_param
        self.verbose = 1  # both

    def __repr__(self):
        s = ''
        s += 'path_model: ' + str(self.path_model) + '\n'
        s += 'todo_model: ' + str(self.todo_model) + '\n'
        s += 'new_model_dir: ' + str(self.new_model_dir) + '  *** only used if todo_model=compute ***\n'
        s += 'reg: ' + str(self.reg) + '\n'
        s += 'reg_metric: ' + str(self.reg_metric) + '\n'
        s += 'use_levels: ' + str(self.use_levels) + '\n'
        s += 'weight_gamma: ' + str(self.weight_gamma) + '\n'
        s += 'model_slices_normalization: ' + str(self.model_slices_normalization) + '\n'
        s += 'mean_metric: ' + str(self.mean_metric) + '\n'
        s += 'weight_label_fusion: ' + str(self.weight_label_fusion) + '\n'
        s += 'mode_weight_similarity: ' + str(self.mode_weight_similarity) + '\n'
        s += 'k: ' + str(self.k) + '\n'
        s += 'equation_id: ' + str(self.equation_id) + '\n'
        return s


class SegmentationParam:
    def __init__(self):
        self.debug = 0
        self.output_path = ''  # SEG
        self.target_denoising = True  # seg_param
        self.target_normalization = True  # seg_param
        self.target_means = None  #   seg_param
        self.z_regularisation = False  # seg_param
        self.res_type = 'prob'  # seg_param
        self.dev = False  # seg_param
        self.qc = 0  # SEG
        self.verbose = 1  # both
        self.remove_tmp = 1  # seg_param

    def __repr__(self):
        s = ''
        s += 'output_path: ' + str(self.output_path) + '\n'
        s += 'target_denoising: ' + str(self.target_denoising) + ' ***WARNING: used in sct_segment_gray_matter not in msct_multiatlas_seg***\n'
        s += 'target_normalization: ' + str(self.target_normalization) + '\n'
        s += 'target_means: ' + str(self.target_means) + '\n'
        s += 'z_regularisation: ' + str(self.z_regularisation) + '\n'
        s += 'res_type: ' + str(self.res_type) + '\n'
        s += 'qc: ' + str(self.qc) + '\n'
        s += 'verbose: ' + str(self.verbose) + '\n'
        s += 'remove_tmp: ' + str(self.remove_tmp) + '\n'

        return s


########################################################################################################################
# ----------------------------------------------------- Classes ------------------------------------------------------ #
########################################################################################################################

# ----------------------------------------------------------------------------------------------------------------------
# MODEL DICTIONARY SLICE BY SLICE---------------------------------------------------------------------------------------
class ModelDictionary:
    """
    Dictionary used by the supervised gray matter segmentation method
    """
    def __init__(self, dic_param=None):
        """
        model dictionary constructor

        :param dic_param: dictionary parameters, type: Param
        """
        if dic_param is None:
            self.param = ModelParam()
        else:
            self.param = dic_param

        self.level_label = {0: '', 1: 'C1', 2: 'C2', 3: 'C3', 4: 'C4', 5: 'C5', 6: 'C6', 7: 'C7', 8: 'T1', 9: 'T2', 10: 'T3', 11: 'T4', 12: 'T5', 13: 'T6', 14: 'T7', 15: 'T8', 16: 'T9', 17: 'T10', 18: 'T11', 19: 'T12', 20: 'L1', 21: 'L2', 22: 'L3', 23: 'L4', 24: 'L5'}

        # Initialisation of the parameters
        self.coregistration_transfos = None
        self.slices = None
        self.J = None
        self.N = None
        self.mean_seg = None
        self.mean_image = None

        # list of transformation to apply to each slice to co-register the data into the common groupwise space
        self.coregistration_transfos = self.param.reg

        if self.param.todo_model == 'compute':
            self.compute_dic()
        elif self.param.todo_model == 'load':
            self.load_dic()
        # self.extract_metric_from_dic(gm_percentile=0, wm_percentile=0, save=True)
        # self.mean_seg_by_level(save=True)

    # ------------------------------------------------------------------------------------------------------------------
    # FUNCTIONS USED TO COMPUTE THE MODEL
    # ------------------------------------------------------------------------------------------------------------------

    # ------------------------------------------------------------------------------------------------------------------
    def compute_dic(self):

        sct.printv('\nComputing the model dictionary ...', self.param.verbose, 'normal')
        sct.run('mkdir ' + self.param.new_model_dir)
        param_fic = open(self.param.new_model_dir + '/info.txt', 'w')
        param_fic.write(str(self.param))
        param_fic.close()

        sct.printv('\nLoading data dictionary ...', self.param.verbose, 'normal')
        # List of T2star images (im) and their label decision (gmseg) (=segmentation of the gray matter), slice by slice
        self.slices = self.load_data_dictionary()  # type: list of slices
        self.mean_image = np.mean([dic_slice.im for dic_slice in self.slices], axis=0)
        # number of slices in the data set
        self.J = len([dic_slice.im for dic_slice in self.slices])  # type: int
        # dimension of the slices (flattened)
        self.N = len(self.slices[0].im.flatten())  # type: int

        # inverts the segmentation slices : the model uses segmentation of the WM instead of segmentation of the GM
        self.invert_seg()

        sct.printv('\nComputing the transformation to co-register all the data into a common groupwise space (using the white matter segmentations) ...', self.param.verbose, 'normal')
        # mean segmentation image of the dictionary, type: numpy array
        self.mean_seg = self.seg_coregistration(transfo_to_apply=self.coregistration_transfos)

        sct.printv('\nCo-registering all the data into the common groupwise space ...', self.param.verbose, 'normal')
        self.coregister_data(transfo_to_apply=self.coregistration_transfos)

        # Normalize dictionary slices
        if self.param.model_slices_normalization:
            sct.printv('\nNormalizing the dictionary slices ...', self.param.verbose, 'normal')
            self.normalize_dic_slices()
            # update dic_metrics after normalization
            self.param.mean_metric = self.normalize_dic_slices(get_dic_metric=True)

        # update the mean image
        self.mean_image = np.mean([dic_slice.im_M for dic_slice in self.slices], axis=0) # type: numpy array

        self.save_dic()

    # ------------------------------------------------------------------------------------------------------------------
    def load_data_dictionary(self):
        """
        each slice of each subject will be loaded separately in a Slice object containing :

        - a slice id

        - the original T2star image crop around the spinal cord: im

        - a manual segmentation of the gray matter: seg

        :return slices: numpy array of all the slices of the data dictionary
        """
        # initialization
        slices = []
        j = -1
        for subject_dir in os.listdir(self.param.path_model):
            subject_path = self.param.path_model + '/' + subject_dir
            if os.path.isdir(subject_path):
                name_slice = None
                if self.param.use_levels == 'float':
                    subject_levels = {1: [], 2: [], 3: [], 4: [], 5: [], 6: [], 7: [], 8: [], 9: [], 10: [], 11: [], 12: [], 13: [], 14: [], 15: [], 16: [], 17: [], 18: [], 19: [], 20: [], 21: [], 22: [], 23: [], 24: []}
                    j_sub = j
                    i_slice = 0
                for file_name in os.listdir(subject_path):
                    if 'im' in file_name:  # or 'seg_in' in file_name:
                        j += 1
                        slice_int_level = 0
                        name_list = file_name.split('_')
                        for word in name_list:
                            if word.upper() in self.level_label.values():
                                slice_int_level = get_key_from_val(self.level_label, word.upper())
                        slices.append(Slice(slice_id=j, im=Image(subject_path + '/' + file_name).data, level=slice_int_level, list_gm_seg=[], reg_to_m=[]))
                        name_slice = '_'.join(name_list[:-1])

                        if self.param.use_levels == 'float':
                            subject_levels[slice_int_level].append(i_slice)
                            i_slice += 1

                    if name_slice in file_name and 'gm' in file_name:
                        gm_seg_list = list(slices[j].gm_seg)
                        gm_seg_list.append(Image(subject_path + '/' + file_name).data)
                        slices[j].set(list_gm_seg=gm_seg_list)

                if self.param.use_levels == 'float':
                    for int_level, slices_list in subject_levels.items():
                        n_slices_by_level = len(slices_list)
                        if n_slices_by_level == 1:
                            index = slices_list[0]
                            if index == 0:
                                slices[j_sub+index].set(level=int_level+0.1)
                            elif index == i_slice:
                                slices[j_sub+index].set(level=int_level+0.9)
                            else:
                                slices[j_sub+index].set(level=int_level+0.5)
                        elif n_slices_by_level > 1:
                            gap = 1.0/(n_slices_by_level + 1)
                            for i, index in enumerate(slices_list):
                                slices[j_sub+index].set(level=int_level+((n_slices_by_level-i)*gap))

        return np.asarray(slices)

    # ------------------------------------------------------------------------------------------------------------------
    def invert_seg(self):
        """
        Invert the gray matter segmentation to get segmentation of the white matter instead
        keeps more information, better results
        """
        for dic_slice in self.slices:
            list_wm_seg = [inverse_gmseg_to_wmseg(gmseg, dic_slice.im, save=False) for gmseg in dic_slice.gm_seg]
            dic_slice.set(list_wm_seg=list_wm_seg)

    # ------------------------------------------------------------------------------------------------------------------
    def seg_coregistration(self, transfo_to_apply=None):
        """
        For all the segmentation slices, do a registration of the segmentation slice to the mean segmentation
         applying all the transformations in transfo_to_apply

        Compute, apply and save each transformation warping field for all the segmentation slices

        Compute the new mean segmentation at each step and update self.mean_seg

        :param transfo_to_apply: list of string
        :return resulting_mean_seg:
        """
        current_mean_seg = compute_majority_vote_mean_seg(get_all_seg_from_dic(self.slices, type='wm'))
        first = True
        for transfo in transfo_to_apply:
            sct.printv('Doing a ' + transfo + ' registration of each segmentation slice to the mean segmentation ...', self.param.verbose, 'normal')
            current_mean_seg = self.find_coregistration(mean_seg=current_mean_seg, transfo_type=transfo, first=first)
            first = False

        resulting_mean_seg = current_mean_seg

        return resulting_mean_seg

    # ------------------------------------------------------------------------------------------------------------------
    def find_coregistration(self, mean_seg=None, transfo_type='Affine', first=True):
        """
        For each segmentation slice, apply and save a registration of the specified type of transformation
        the name of the registration file (usually a matlab matrix) is saved in self.RtoM

        :param mean_seg: current mean segmentation

        :param transfo_type: type of transformation for the registration

        :return mean seg: updated mean segmentation
        """

        # Coregistration of the white matter segmentations
        for dic_slice in self.slices:
            name_j_transform = 'transform_slice_' + str(dic_slice.id) + find_ants_transfo_name(transfo_type)[0]
            new_reg_list = dic_slice.reg_to_M.append(name_j_transform)
            dic_slice.set(reg_to_m=new_reg_list)

            if first:
                mean_wm_slice = compute_majority_vote_mean_seg(dic_slice.wm_seg)
                apply_ants_transfo(mean_seg, mean_wm_slice,  transfo_name=name_j_transform, path=self.param.new_model_dir + '/', transfo_type=transfo_type, metric=self.param.reg_metric, search_reg=True, apply_transfo=False)
                list_wm_seg_m = []
                for wm_seg in dic_slice.wm_seg:
                    wm_seg_m = apply_ants_transfo(mean_seg, wm_seg,  transfo_name=name_j_transform, path=self.param.new_model_dir + '/', transfo_type=transfo_type, metric=self.param.reg_metric, search_reg=False, apply_transfo=True)
                    list_wm_seg_m.append(wm_seg_m.astype(int))
                # seg_m = apply_ants_transfo(mean_seg, dic_slice.wm_seg,  transfo_name=name_j_transform, path=self.param.new_model_dir + '/', transfo_type=transfo_type, metric=self.param.reg_metric)
            else:
                mean_wm_slice = compute_majority_vote_mean_seg(dic_slice.wm_seg_M)
                apply_ants_transfo(mean_seg, mean_wm_slice,  transfo_name=name_j_transform, path=self.param.new_model_dir + '/', transfo_type=transfo_type, metric=self.param.reg_metric, search_reg=True, apply_transfo=False)
                list_wm_seg_m = []
                for wm_seg in dic_slice.wm_seg_M:
                    wm_seg_m = apply_ants_transfo(mean_seg, wm_seg,  transfo_name=name_j_transform, path=self.param.new_model_dir + '/', transfo_type=transfo_type, metric=self.param.reg_metric, search_reg=False, apply_transfo=True)
                    list_wm_seg_m.append(wm_seg_m.astype(int))
                # seg_m = apply_ants_transfo(mean_seg, dic_slice.wm_seg_M,  transfo_name=name_j_transform, path=self.param.new_model_dir + '/', transfo_type=transfo_type, metric=self.param.reg_metric)
            dic_slice.set(list_wm_seg_m=list_wm_seg_m)
            # dic_slice.set(wm_seg_m_flat=seg_m.flatten().astype(int))

        mean_seg = compute_majority_vote_mean_seg(get_all_seg_from_dic(self.slices, type='wm_m'))

        return mean_seg

    # ------------------------------------------------------------------------------------------------------------------
    def coregister_data(self,  transfo_to_apply=None):
        """
        Apply to each image slice of the dictionary the transformations found registering the segmentation slices.
        The co_registered images are saved for each slice as im_M

        Delete the directories containing the transformation matrix : not needed after the coregistration of the data.

        :param transfo_to_apply: list of string
        :return:
        """
        mean_gm_seg = compute_majority_vote_mean_seg(get_all_seg_from_dic(self.slices, type='gm'))

        for dic_slice in self.slices:
            list_gm_seg_m = []
            for n_transfo, transfo in enumerate(transfo_to_apply):
                im_m = apply_ants_transfo(self.mean_image, dic_slice.im, search_reg=False, transfo_name=dic_slice.reg_to_M[n_transfo], binary=False, path=self.param.new_model_dir+'/', transfo_type=transfo, metric=self.param.reg_metric)

                for gm_seg in dic_slice.gm_seg:
                    gm_seg_m = apply_ants_transfo(mean_gm_seg, gm_seg, search_reg=False, transfo_name=dic_slice.reg_to_M[n_transfo], binary=True, path=self.param.new_model_dir+'/', transfo_type=transfo, metric=self.param.reg_metric)
                    list_gm_seg_m.append(gm_seg_m)
                    del gm_seg_m
                # apply_2D_rigid_transformation(self.im[j], self.RM[j]['tx'], self.RM[j]['ty'], self.RM[j]['theta'])

            dic_slice.set(im_m=im_m)
            dic_slice.set(list_gm_seg_m=list_gm_seg_m)
            dic_slice.set(im_m_flat=im_m.flatten())

        # Delete the directory containing the transformations : They are not needed anymore
        for transfo_type in transfo_to_apply:
            transfo_dir = transfo_type.lower() + '_transformations'
            if transfo_dir in os.listdir(self.param.new_model_dir + '/'):
                sct.run('rm -rf ' + self.param.new_model_dir + '/' + transfo_dir + '/')

    # ------------------------------------------------------------------------------------------------------------------
    def save_dic(self):
        model_slices = np.asarray([(dic_slice.im_M, tuple(dic_slice.wm_seg_M), tuple(dic_slice.gm_seg_M), dic_slice.level) for dic_slice in self.slices])
        pickle.dump(model_slices, gzip.open(self.param.new_model_dir + '/dictionary_slices.pklz', 'wb'), protocol=2)

    # ------------------------------------------------------------------------------------------------------------------
    def normalize_dic_slices(self, method='median', save=True, get_dic_metric=False):
        dic_metrics = extract_metric_from_slice_set(self.slices, metric=method, save=save)
        wm_metrics = []
        gm_metrics = []
        for wm_m, gm_m, wm_s, gm_s in dic_metrics.values():
            wm_metrics.append(wm_m)
            gm_metrics.append(gm_m)
        dic_wm_mean = np.mean(wm_metrics)
        dic_gm_mean = np.mean(gm_metrics)
        metric = {'wm': dic_wm_mean, 'gm': dic_gm_mean}
        if get_dic_metric:
            return metric
        else:
            for slice in self.slices:
                slice_wm_m, slice_gm_m, slice_wm_s, slice_gm_s = dic_metrics[slice.id]

                old_image = slice.im_M
                old_image[old_image < 0.0001] = 0  # put at 0 the background
                new_image = (old_image - slice_wm_m)*(dic_gm_mean - dic_wm_mean)/(slice_gm_m - slice_wm_m) + dic_wm_mean
                new_image[old_image < 0.0001] = 0  # put at 0 the background
                slice.set(im_m=new_image)

    # ------------------------------------------------------------------------------------------------------------------
    # END OF FUNCTIONS USED TO COMPUTE THE MODEL DICTIONARY
    # ------------------------------------------------------------------------------------------------------------------

    # ------------------------------------------------------------------------------------------------------------------
    def load_dic(self):

        model_slices = pickle.load(gzip.open(self.param.path_model + '/dictionary_slices.pklz', 'rb'))

        self.slices = [Slice(slice_id=i_slice, level=dic_slice[3], im_m=dic_slice[0], list_wm_seg_m=list(dic_slice[1]), list_gm_seg_m=list(dic_slice[2]), im_m_flat=dic_slice[0].flatten()) for i_slice, dic_slice in enumerate(model_slices)]  # type: list of slices

        # number of slices in the data set
        self.J = len([dic_slice.im_M for dic_slice in self.slices])  # type: int
        # dimension of the slices (flattened)
        self.N = len(self.slices[0].im_M_flat)  # type: int

        self.mean_seg = compute_majority_vote_mean_seg(get_all_seg_from_dic(self.slices, type='wm_m'))

    # ------------------------------------------------------------------------------------------------------------------
    def mean_seg_by_level(self, type='binary', save=False):
        gm_seg_by_level = {'C1': [], 'C2': [], 'C3': [], 'C4': [], 'C5': [], 'C6': [], 'C7': [], 'T1': [], 'T2': [], '': []}
        im_by_level = {'C1': [], 'C2': [], 'C3': [], 'C4': [], 'C5': [], 'C6': [], 'C7': [], 'T1': [], 'T2': [], '': []}
        for dic_slice in self.slices:
            for gm_seg_m in dic_slice.gm_seg_M:
                gm_seg_by_level[self.level_label[int(dic_slice.level)]].append(gm_seg_m)
            im_by_level[self.level_label[int(dic_slice.level)]].append(dic_slice.im_M)
        seg_averages = {}
        im_averages = {}
        for level, seg_data_set in gm_seg_by_level.items():
            seg_averages[level] = compute_majority_vote_mean_seg(seg_data_set=seg_data_set, type=type)
        seg_averages[''] = compute_majority_vote_mean_seg(seg_data_set=get_all_seg_from_dic(self.slices, type='gm_m'), type=type)
        for level, im_data_set in im_by_level.items():
            im_averages[level] = np.mean(im_data_set, axis=0)
        im_averages[''] = np.mean([dic_slice.im_M for dic_slice in self.slices], axis=0)
        if save:
            for level, mean_gm_seg in seg_averages.items():
                Image(param=mean_gm_seg, absolutepath='./mean_seg_' + level + '.nii.gz').save()
            for level, mean_im in im_averages.items():
                Image(param=mean_im, absolutepath='./mean_im_' + level + '.nii.gz').save()
        return seg_averages, im_averages

    # ------------------------------------------------------------------------------------------------------------------
    def show_dictionary_data(self):
        """
        show the 10 first slices of the model dictionary
        """
        import matplotlib.pyplot as plt
        for dic_slice in self.slices[:10]:
            fig = plt.figure()

            if dic_slice.wm_seg is not None:
                seg_subplot = fig.add_subplot(2, 3, 1)
                seg_subplot.set_title('Original space - seg')
                im_seg = seg_subplot.imshow(dic_slice.wm_seg)
                im_seg.set_interpolation('nearest')
                im_seg.set_cmap('gray')

            seg_m_subplot = fig.add_subplot(2, 3, 2)
            seg_m_subplot.set_title('Common groupwise space - seg')
            im_seg_m = seg_m_subplot.imshow(dic_slice.wm_seg_M)
            im_seg_m.set_interpolation('nearest')
            im_seg_m.set_cmap('gray')

            if self.mean_seg is not None:
                mean_seg_subplot = fig.add_subplot(2, 3, 3)
                mean_seg_subplot.set_title('Mean seg')
                im_mean_seg = mean_seg_subplot.imshow(np.asarray(self.mean_seg))
                im_mean_seg.set_interpolation('nearest')
                im_mean_seg.set_cmap('gray')

            if dic_slice.im is not None:
                slice_im_subplot = fig.add_subplot(2, 3, 4)
                slice_im_subplot.set_title('Original space - data ')
                im_slice_im = slice_im_subplot.imshow(dic_slice.im)
                im_slice_im.set_interpolation('nearest')
                im_slice_im.set_cmap('gray')

            slice_im_m_subplot = fig.add_subplot(2, 3, 5)
            slice_im_m_subplot.set_title('Common groupwise space - data ')
            im_slice_im_m = slice_im_m_subplot.imshow(dic_slice.im_M)
            im_slice_im_m.set_interpolation('nearest')
            im_slice_im_m.set_cmap('gray')

            plt.suptitle('Slice ' + str(dic_slice.id))
            plt.show()


# ----------------------------------------------------------------------------------------------------------------------
# MODEL ---------------------------------------------------------------------------------------------------------------
class Model:
    """
    Model used by the supervised gray matter segmentation method

    """
    def __init__(self, model_param=None):
        """
        Model constructor

        :param model_param: model parameters, type: Param
        """
        if model_param is None:
            self.param = ModelParam()
        else:
            self.param = model_param

        # Model dictionary
        self.dictionary = ModelDictionary(dic_param=self.param)

        self.pca = None
        self.epsilon = round(1.0/self.dictionary.J, 4)/2
        self.tau = 0

        if self.param.todo_model == 'compute':
            self.compute_model()
        elif self.param.todo_model == 'load':
            self.load_model()

        if self.param.verbose == 2:
            self.pca.plot_projected_dic()

    # ------------------------------------------------------------------------------------------------------------------
    def compute_model(self):
        sct.printv('\nCreating a reduced common space (using a PCA) ...', self.param.verbose, 'normal')
        self.pca = PCA(np.asarray(self.dictionary.slices), k=self.param.k, verbose=self.param.verbose)
        self.pca.save_data(self.param.new_model_dir)
        # updating the dictionary mean_image
        self.dictionary.mean_image = self.pca.mean_image

        self.tau = self.compute_tau()
        pickle.dump(self.tau, open(self.param.new_model_dir + '/tau_levels_'+str(self.param.use_levels)+'.txt', 'w'), protocol=0)  # or protocol=2 and 'wb'

    # ------------------------------------------------------------------------------------------------------------------
    def load_model(self):
        sct.printv('\nLoading a reduced common space (using a PCA) ...', self.param.verbose, 'normal')
        pca_data = pickle.load(gzip.open(self.param.path_model + '/pca_data.pklz', 'rb'))
        self.pca = PCA(np.asarray(self.dictionary.slices), mean_vect=pca_data[0], eig_pairs=pca_data[1], k=self.param.k, verbose=self.param.verbose)
        # updating the dictionary mean_image
        self.dictionary.mean_image = self.pca.mean_image
        self.tau = pickle.load(open(self.param.path_model + '/tau_levels_'+str(self.param.use_levels)+'.txt', 'r'))  # if protocol was 2 : 'rb'

    # ------------------------------------------------------------------------------------------------------------------
    def compute_beta(self, coord_target, target_levels=None, dataset_coord=None, dataset_levels=None, tau=0.006):
        """
        Compute the model similarity (beta) between each model slice and each target image slice

        beta_j = (1/Z)exp(-tau*square_norm(target_coordinate - slice_j_coordinate))

        Z is the partition function that enforces the constraint that sum(beta)=1

        :param coord_target: coordinates of the target image in the reduced model space

        :param tau: weighting parameter indicating the decay constant associated with a geodesic distance
        between a given dictionary slice and a projected target image slice

        :return:
        """
        if dataset_coord is None:
            # in the dataset_coord matrix, each column correspond to the projection of one of the original data image,
            # the transpose operator .T enable the loop to iterate over all the images coord
            dataset_coord = self.pca.dataset_coord.T
            dataset_levels = [dic_slice.level for dic_slice in self.dictionary.slices]

        beta = []
        if self.param.mode_weight_similarity:
            mode_weight = [val/sum(self.pca.kept_eigenval) for val in self.pca.kept_eigenval]
            # TODO: WARNING: see if the weights shouldnt be inversed: a bigger weight for the first modes will make the distances along those modes bigger: maybe we want to do the opposite
        else:
            mode_weight = None

        # 3D TARGET
        if isinstance(coord_target[0], (list, np.ndarray)):
            for i_target, coord_projected_slice in enumerate(coord_target):
                beta_slice = []
                for j_slice, coord_slice_j in enumerate(dataset_coord):
                    if mode_weight is None:
                        square_norm = np.linalg.norm((coord_projected_slice - coord_slice_j), 2)
                    else:
                        from scipy.spatial.distance import wminkowski
                        square_norm = wminkowski(coord_projected_slice, coord_slice_j, 2, mode_weight)

                    if target_levels is not None and target_levels is not [None] and self.param.use_levels is not '0':
                        if self.param.equation_id == 1:
                            # EQUATION #1 (better results ==> kept)
                            beta_slice.append(exp(-self.param.weight_gamma*abs(target_levels[i_target] - dataset_levels[j_slice]))*exp(-tau*square_norm))  # TODO: before = no absolute
                        elif self.param.equation_id == 2:
                            # EQUATION #2
                            if target_levels[i_target] == dataset_levels[j_slice]:
                                beta_slice.append(exp(tau*square_norm))
                            else:
                                beta_slice.append(exp(-tau*square_norm)/self.param.weight_gamma*abs(target_levels[i_target] - dataset_levels[j_slice])) #TODO: before = no absolute

                    else:
                        beta_slice.append(exp(-tau*square_norm))

                try:
                    beta_slice /= np.sum(beta_slice)
                except ZeroDivisionError:
                    sct.printv('WARNING : similarities are null', self.param.verbose, 'warning')
                    print beta_slice

                beta.append(beta_slice)

        # 2D TARGET
        else:
            for j_slice, coord_slice_j in enumerate(dataset_coord):
                if mode_weight is None:
                    square_norm = np.linalg.norm((coord_target - coord_slice_j), 2)
                else:
                    from scipy.spatial.distance import wminkowski
                    square_norm = wminkowski(coord_target, coord_slice_j, 2, mode_weight)
                if target_levels is not None and self.param.use_levels is not '0':
                    if self.param.equation_id == 1:
                        # EQUATION #1 (better results ==> kept)
                        beta.append(exp(-self.param.weight_gamma*abs(target_levels - dataset_levels[j_slice]))*exp(-tau*square_norm) )#TODO: before = no absolute
                    elif self.param.equation_id == 2:
                        # EQUATION #2
                        if target_levels == dataset_levels[j_slice]:
                            beta.append(exp(tau*square_norm))
                        else:
                            beta.append(exp(-tau*square_norm)/self.param.weight_gamma*abs(target_levels - dataset_levels[j_slice]))
                else:
                    beta.append(exp(-tau*square_norm))

            try:
                beta /= np.sum(beta)
            except ZeroDivisionError:
                sct.printv('WARNING : similarities are null', self.param.verbose, 'warning')
                print beta

        return np.asarray(beta)

    # ------------------------------------------------------------------------------------------------------------------
    def compute_tau(self):
        """
        Compute the weighting parameter indicating the decay constant associated with a geodesic distance
        between a given dictionary slice and a projected target image slice
        :return:
        """
        sct.printv('\nComputing Tau ... \n'
                   '(Tau is a weighting parameter indicating the decay constant associated with a geodesic distance between a given atlas and a projected target image, see [Asman et al., Medical Image Analysis 2014], eq (16))', 1, 'normal')
        from scipy.optimize import minimize

        def to_minimize(tau):
            """
            Compute the sum of the L0 norm between a slice segmentation and the resulting segmentation that would be
            found if the slice was a target image for a given tau

            For a given model, Tau is the parameter that would minimize this function

            :param tau:

            :return sum_norm:

            """
            sum_norm = 0
            for dic_slice in self.dictionary.slices:
                projected_dic_slice_coord = self.pca.project_array(dic_slice.im_M_flat)
                coord_dic_slice_dataset = np.delete(self.pca.dataset_coord.T, dic_slice.id, 0)
                if self.param.use_levels is not '0':
                    dic_slice_dataset_levels = np.delete(np.asarray(dic_levels), dic_slice.id, 0)
                    beta_dic_slice = self.compute_beta(projected_dic_slice_coord, target_levels=dic_slice.level, dataset_coord=coord_dic_slice_dataset, dataset_levels=dic_slice_dataset_levels, tau=tau)
                else:
                    beta_dic_slice = self.compute_beta(projected_dic_slice_coord, target_levels=None, dataset_coord=coord_dic_slice_dataset, dataset_levels=None, tau=tau)
                kj = self.select_k_slices(beta_dic_slice)
                if self.param.weight_label_fusion:
                    est_segm_j = self.label_fusion(dic_slice, kj, beta=beta_dic_slice)[0]
                else:
                    # default case
                    est_segm_j = self.label_fusion(dic_slice, kj)[0]

                sum_norm += l0_norm(compute_majority_vote_mean_seg(dic_slice.wm_seg_M), est_segm_j.data)

            return sum_norm

        dic_levels = [dic_slice.level for dic_slice in self.dictionary.slices]

        est_tau = minimize(to_minimize, 0.001, method='Nelder-Mead', options={'xtol': 0.0005})
        sct.printv('Estimated tau : ' + str(est_tau.x[0]))

        return float(est_tau.x[0])

    # ------------------------------------------------------------------------------------------------------------------
    def select_k_slices(self, beta):
        """
        Select the K dictionary slices most similar to the target slice

        :param beta: Dictionary similarities

        :return selected: numpy array of segmentation of the selected dictionary slices
        """
        kept_slice_index = []

        if isinstance(beta[0], (list, np.ndarray)):
            for beta_slice in beta:
                selected_index = beta_slice > self.epsilon
                kept_slice_index.append(selected_index)

        else:
            kept_slice_index = beta > self.epsilon

        return np.asarray(kept_slice_index)

    # ------------------------------------------------------------------------------------------------------------------
    def label_fusion(self, target, selected_index, beta=None, type='binary'):

        """
        Compute the resulting segmentation by label fusion of the segmentation of the selected dictionary slices

        :param selected_index: array of indexes (as a boolean array) of the selected dictionary slices

        :return res_seg_model_space: Image of the resulting segmentation for the target image (in the model space)
        """
        wm_segmentation_slices = np.asarray([dic_slice.wm_seg_M for dic_slice in self.dictionary.slices])
        gm_segmentation_slices = np.asarray([dic_slice.gm_seg_M for dic_slice in self.dictionary.slices])

        res_wm_seg_model_space = []
        res_gm_seg_model_space = []

        if isinstance(selected_index[0], (list, np.ndarray)):
            # 3D image
            for i, selected_ind_by_slice in enumerate(selected_index):  # selected_slices:
                # did not adapted the WEIGHTED LABEL FUSION to multiple segmentations per slice
                '''
                if beta is None:
                    n_selected_dic_slices = wm_segmentation_slices[selected_ind_by_slice].shape[0]
                    if n_selected_dic_slices > 0:
                        weights = [1.0/n_selected_dic_slices] * n_selected_dic_slices
                    else:
                        weights = None
                else:
                    weights = beta[i][selected_ind_by_slice]
                    weights = [w/sum(weights) for w in weights]
                '''
                weights = None

                #list_selected_slices_wm = np.array(wm_segmentation_slices[selected_ind_by_slice])
                selected_slices_wmseg = []
                for seg_by_slice in wm_segmentation_slices[selected_ind_by_slice]:
                    for seg in seg_by_slice:
                        selected_slices_wmseg.append(seg)

                wm_slice_seg = compute_majority_vote_mean_seg(selected_slices_wmseg, weights=weights, type=type, threshold=0.50001)
                res_wm_seg_model_space.append(wm_slice_seg)
                target[i].set(wm_seg_m=wm_slice_seg)

                # list_selected_slices_gm = gm_segmentation_slices[selected_ind_by_slice]
                selected_slices_gmseg = []
                for seg_by_slice in gm_segmentation_slices[selected_ind_by_slice]:
                    for seg in seg_by_slice:
                        selected_slices_gmseg.append(seg)
                gm_slice_seg = compute_majority_vote_mean_seg(selected_slices_gmseg, weights=weights, type=type)
                res_gm_seg_model_space.append(gm_slice_seg)
                target[i].set(gm_seg_m=gm_slice_seg)

        else:
            # 2D image
            # did not adapted the WEIGHTED LABEL FUSION to multiple segmentations per slice
            '''
            if beta is None:
                n_selected_dic_slices = wm_segmentation_slices[selected_index].shape[0]
                weights = [1.0/n_selected_dic_slices] * n_selected_dic_slices
            else:
                weights = beta[selected_index]
                weights = [w/sum(weights) for w in weights]
            '''
            weights = None

            selected_slices_wmseg = []
            for seg_by_slice in wm_segmentation_slices[selected_index]:
                for seg in seg_by_slice:
                    selected_slices_wmseg.append(seg)

            selected_slices_gmseg = []
            for seg_by_slice in gm_segmentation_slices[selected_index]:
                for seg in seg_by_slice:
                    selected_slices_gmseg.append(seg)

            res_wm_seg_model_space = compute_majority_vote_mean_seg(np.array(selected_slices_wmseg), weights=weights, type=type, threshold=0.50001)
            res_gm_seg_model_space = compute_majority_vote_mean_seg(np.array(selected_slices_gmseg), weights=weights, type=type)

        res_wm_seg_model_space = np.asarray(res_wm_seg_model_space)
        res_gm_seg_model_space = np.asarray(res_gm_seg_model_space)

        return Image(param=res_wm_seg_model_space), Image(param=res_gm_seg_model_space)


# ----------------------------------------------------------------------------------------------------------------------
# TARGET SEGMENTATION PAIRWISE -----------------------------------------------------------------------------------------
class TargetSegmentationPairwise:
    """
    Contains all the function to segment the gray matter an a target image given a model

        - registration of the target to the model space

        - projection of the target slices on the reduced model space

        - selection of the model slices most similar to the target slices

        - computation of the resulting target segmentation by label fusion of their segmentation
    """
    def __init__(self, model, target_image=None, levels_image=None, epsilon=None, seg_param=None):
        """
        Target gray matter segmentation constructor

        :param model: Model used to compute the segmentation, type: Model

        :param target_image: Target image to segment gray matter on, type: Image

        """
        self.model = model
        self.param = seg_param if seg_param is not None else SegmentationParam()

        self.im_target = target_image
        self.target_slices = []
        self.target_dim = 0

        self.im_levels = levels_image

        self.coord_projected_target = None
        self.beta = None
        self.selected_k_slices = None

        # Process and segment the target image
        self.process()

    # ------------------------------------------------------------------------------------------------------------------
    def process(self):
        # ####### Initialization of the target image #######
        if len(self.im_target.data.shape) == 3:
            self.target_slices = [Slice(slice_id=i_slice, im=target_slice, reg_to_m=[]) for i_slice, target_slice in enumerate(self.im_target.data)]
            self.target_dim = 3
        elif len(self.im_target.data.shape) == 2:
            self.target_slices = [Slice(slice_id=0, im=self.im_target.data, reg_to_m=[])]
            self.target_dim = 2

        if self.im_levels is not None and self.model.param.use_levels is not '0':
            list_levels = load_level(self.im_levels, type=self.model.param.use_levels, verbose=self.param.verbose)
            self.target_slices = [target_slice.set(level=l) for target_slice, l in zip(self.target_slices, list_levels)]

        # ####### Registration of the target slices to the dictionary space #######
        self.target_pairwise_registration()

        if self.param.target_normalization:
            # ####### Normalization of the intensity #######
            self.target_normalization(method='median')  # 'mean')

        # TODO: remove after testing:
        Image(param=np.asarray([target_slice.im_M for target_slice in self.target_slices]), absolutepath='target_moved_after_normalization.nii.gz').save()

        sct.printv('\nProjecting the target image in the reduced common space ...', self.param.verbose, 'normal')
        # coord_projected_target is a list of all the coord of the target's projected slices
        self.coord_projected_target = self.model.pca.project([target_slice.im_M for target_slice in self.target_slices])

        sct.printv('\nComputing the similarities between the target and the model slices ...', self.param.verbose, 'normal')
        if self.im_levels is not None and self.model.param.use_levels is not '0':
            target_levels = np.asarray([target_slice.level for target_slice in self.target_slices])
        else:
            target_levels = None
        # ##### The similarities beta are the similarity of each slice of the target with each slice of the dictionary.
        # the similarities beta are used to select the slices of the dictionary that will be used to compute the target segmentation
        self.beta = self.model.compute_beta(self.coord_projected_target, target_levels=target_levels, tau=self.model.tau)

        sct.printv('\nSelecting the dictionary slices most similar to the target ...', self.param.verbose, 'normal')
        # ##### The selected k slices are the dictionary slices used to compute the target segmentation
        self.selected_k_slices = self.model.select_k_slices(self.beta)
        self.save_selected_slices(self.im_target.file_name[:-3])

        if self.param.verbose == 2:
            # Display the selected slices in the PCA space
            self.plot_projected_dic(nb_modes=3, to_highlight=None)  # , to_highlight='all')  # , to_highlight=(6, self.selected_k_slices[6]))

        sct.printv('\nComputing the result gray matter segmentation ...', self.param.verbose, 'normal')
        if self.model.param.weight_label_fusion:
            use_beta = self.beta
        else:
            use_beta = None
        # ##### The selected k slcies are "averaged" to get the target segmentation
        self.model.label_fusion(self.target_slices, self.selected_k_slices, beta=use_beta, type=self.param.res_type)

        if self.param.z_regularisation:
            sct.printv('\nRegularisation of the segmentation along the Z axis ...', self.param.verbose, 'normal')
            self.z_regularisation_2d_iteration()

        sct.printv('\nRegistering the result gray matter segmentation back into the target original space...', self.param.verbose, 'normal')
        self.target_pairwise_registration(inverse=True)

    # ------------------------------------------------------------------------------------------------------------------
<<<<<<< HEAD
=======
    def load_level(self):
        """
        Find the vertebral level of the target image slice(s) for a level image (or a string if the target is 2D)
        :param level_image: image (or a string if the target is 2D) containing level information
        :return None: the target level is set in the function
        """
        if isinstance(self.im_levels, Image):
            subject_levels = {1: [], 2: [], 3: [], 4: [], 5: [], 6: [], 7: [], 8: [], 9: []}
            for i_level_slice, level_slice in enumerate(self.im_levels.data):
                try:
                    l = int(round(np.mean(level_slice[level_slice > 0])))
                    self.target_slices[i_level_slice].set(level=l)
                    subject_levels[l].append(i_level_slice)
                except Exception, e:
                    sct.printv('WARNING: ' + str(e) + '\nNo level label for slice ' + str(i_level_slice) + ' of target', self.param.verbose, 'warning')
                    self.target_slices[i_level_slice].set(level=0)

            if self.model.param.use_levels == 'float':
                for int_level, slices_list in subject_levels.items():
                    n_slices_by_level = len(slices_list)
                    if n_slices_by_level == 1:
                        index = slices_list[0]
                        if index == 0:
                            self.target_slices[index].set(level=int_level+0.1)
                        elif index == len(self.im_levels.data)-1:
                            self.target_slices[index].set(level=int_level+0.9)
                        else:
                            self.target_slices[index].set(level=int_level+0.5)
                    elif n_slices_by_level > 1:
                        gap = 1.0/(n_slices_by_level + 1)
                        for i, index in enumerate(slices_list):
                            self.target_slices[index].set(level=int_level+((n_slices_by_level-i)*gap))

        elif isinstance(self.im_levels, str):
            if os.path.isfile(self.im_levels):
                assert sct.extract_fname(self.im_levels)[2] == '.txt', 'ERROR: the level file is nor an image nor a text file ...'
                level_file = open(self.im_levels, 'r')
                lines = level_file.readlines()

                if 'slice' in lines[0] or 'level' in lines[0]:
                    # first line is a header, remove it
                    lines = lines[1:]
                    
                for line in lines:
                    i_slice, level = line.split(',')
                    level = int(level[:-1])
                    i_slice = int(i_slice)
                    self.target_slices[i_slice].set(level=level)
            else:
                self.target_slices[0].set(level=get_key_from_val(self.model.dictionary.level_label, self.im_levels.upper()))


    # ------------------------------------------------------------------------------------------------------------------
>>>>>>> ceed6921
    def target_normalization(self, method='median', dic_wm_mean=None, dic_gm_mean=None):
        """
        Normalization of the target using the intensity values of the mean dictionary image
        :return None: the target image is modified
        """
        sct.printv('Linear target normalization using '+method+' ...', self.param.verbose, 'normal')

        if method == 'mean' or method == 'median':
            if self.model.dictionary.param.mean_metric is None:
                metrics = self.model.dictionary.normalize_dic_slices(method=method, get_dic_metric=True)
                dic_wm_mean = metrics['wm']
                dic_gm_mean = metrics['gm']

            # getting the mean values of WM and GM in the target
            if self.param.target_means is None:
                if self.model.param.use_levels is not '0':
                    seg_averages_by_level = self.model.dictionary.mean_seg_by_level(type='binary')[0]
                    mean_seg_by_level = [seg_averages_by_level[self.model.dictionary.level_label[int(target_slice.level)]] for target_slice in self.target_slices]

                    # saving images to check results of normalisation
                    Image(param=np.asarray(mean_seg_by_level), absolutepath='mean_seg_by_level.nii.gz').save()
                    Image(param=np.asarray([target_slice.im_M for target_slice in self.target_slices]), absolutepath='target_moved.nii.gz').save()

                    target_metric = extract_metric_from_slice_set(self.target_slices, seg_to_use=mean_seg_by_level, metric=method, save=True, output='metric_in_target.txt')

                else:
                    sct.printv('WARNING: No mean value of the white matter and gray matter intensity were provided, nor the target vertebral levels to estimate them\n'
                               'The target will not be normalized.', self.param.verbose, 'warning')
                    self.param.target_normalization = False
                    target_metric = None
            else:
                target_metric = {}
                for i in range(len(self.target_slices)):
                    target_metric[i] = (self.param.target_means[0], self.param.target_means[1], 0, 0)

            if type(target_metric) == type({}):  # if target_metric is a dictionary
                val_differences = [m[1]-m[0] for m in target_metric.values()]
                val_std = [np.median([m[2], m[3]]) for m in target_metric.values()]
                val_diff_med = np.median(val_differences)
                val_diff_std = np.std(val_differences)

                val_std_med =np.median(val_std)

                # contrast_type = diff_med /np.abs(diff_med)  # if 1: GM bright, WM dark ; if -1: GM dark, WM bright
                lim_diff = np.abs(val_diff_med - val_diff_std)
            else:
                val_differences = [0]
                val_diff_med = 0
                val_std_med = 0
                lim_diff = 0

            # normalizing
            if target_metric is not None:
                if val_diff_med < val_std_med:
                    # If the difference GM-WM is smaller than the std of the values in GM and WM, the contrast isn't sharp enough to use this normalization method
                    # recall function with method min-max
                    sct.printv('WARNING: The contrast between GM and WM is too small to use the normalization based on median WM-GM values estimated with a pre-registration of the GM template, it will be replaced by a linear normalization using minimum/maximum intensity values', self.param.verbose, 'warning')
                    self.target_normalization(method='min-max')
                else:
                    i = 0
                    for target_slice in self.target_slices:
                        old_image = target_slice.im_M

                        wm_metric, gm_metric, wm_std, gm_std = target_metric[target_slice.id]
                        if np.abs(gm_metric-wm_metric) < lim_diff:
                            wm_metric = gm_metric-val_diff_med  # np.median(differences)  # if med>0: GM bright, WM dark ; if med<0: GM dark, WM bright
                        old_image[old_image < 0.0001] = 0  # put at 0 the background
                        new_image = (old_image - wm_metric)*(dic_gm_mean - dic_wm_mean)/(gm_metric - wm_metric) + dic_wm_mean
                        new_image[old_image < 0.0001] = 0  # put at 0 the background

                        target_slice.im_M = new_image
                        Image(param=new_image, absolutepath='target_slice'+str(i)+'_mean_normalized.ni.gz').save()
                        i += 1

        if method == 'min-max':
            min_sum = 0
            for model_slice in self.model.dictionary.slices:
                min_sum += model_slice.im_M[model_slice.im_M > 1].min()
            new_min = min_sum/self.model.dictionary.J
            # new_min = self.model.dictionary.mean_image[self.model.dictionary.mean_image > 300].min()
            new_max = self.model.dictionary.mean_image.max()

            i = 0
            for target_slice in self.target_slices:
                # with mean image as reference
                # target_slice.im = target_slice.im/self.model.dictionary.mean_image*self.model.dictionary.mean_image.max()

                # linear with min=0
                # target_slice.im = target_slice.im*self.model.dictionary.mean_image.max()/(target_slice.im.max()-target_slice.im.min())

                # linear with actual min (WM min)
                old_image = target_slice.im_M
                old_min = target_slice.im_M[target_slice.im_M >= 0].min()
                old_max = target_slice.im_M.max()
                new_image = (old_image - old_min)*(new_max - new_min)/(old_max - old_min) + new_min
                # new_image[new_image < new_min+1] = 0  # put a 0 the min background
                new_image[old_image < 1] = 0

                target_slice.im_M = new_image
                Image(param=new_image, absolutepath='target_slice'+str(i)+'_min_max_normalized.ni.gz').save()
                i += 1

        if method == 'mean-sep':
            # test normalization with separate means
            import copy
            dic_metrics = extract_metric_from_slice_set(self.model.dictionary.slices, save=True)
            wm_metrics = []
            gm_metrics = []
            wm_stds = []
            gm_stds = []
            for wm_m, gm_m, wm_s, gm_s in dic_metrics.values():
                wm_metrics.append(wm_m)
                gm_metrics.append(gm_m)
                wm_stds.append(wm_s)
                gm_stds.append(gm_s)
            dic_wm_mean = np.mean(wm_metrics)
            dic_gm_mean = np.mean(gm_metrics)
            dic_wm_std = np.std(wm_stds)
            dic_gm_std = np.std(gm_stds)

            print 'Dic wm: ', dic_wm_mean, ' +- ', dic_wm_std
            print 'Dic gm: ', dic_gm_mean, ' +- ', dic_gm_std

            seg_averages_by_level_bin = self.model.dictionary.mean_seg_by_level(type='binary')[0]
            mean_seg_by_level_bin = [seg_averages_by_level_bin[self.model.dictionary.level_label[int(target_slice.level)]] for target_slice in self.target_slices]
            seg_averages_by_level_prob = self.model.dictionary.mean_seg_by_level(type='prob')[0]
            mean_seg_by_level_prob = [seg_averages_by_level_prob[self.model.dictionary.level_label[int(target_slice.level)]] for target_slice in self.target_slices]

            target_metric = extract_metric_from_slice_set(self.target_slices, seg_to_use=mean_seg_by_level_bin, save=True)

            for i, target_slice in enumerate(self.target_slices):
                old_image = target_slice.im_M
                # new_image = copy.deepcopy(old_image)
                wm_metric, gm_metric, wm_std, gm_std = target_metric[target_slice.id]

                # GM:
                new_gm = ((old_image - gm_metric)*dic_gm_std/gm_std+dic_gm_mean)*mean_seg_by_level_prob[i]
                # WM:
                new_wm = ((old_image - gm_metric)*dic_gm_std/gm_std+dic_gm_mean)*(1-mean_seg_by_level_prob[i])
                # concatenation of GM and WM:
                new_image = new_wm + new_gm

                new_image[old_image < 1] = 0
                target_slice.im_M = new_image

                Image(param=new_image, absolutepath='target_slice'+str(i)+'_mean_sep_normalized.ni.gz').save()

    # ------------------------------------------------------------------------------------------------------------------
    def target_pairwise_registration(self, inverse=False):
        """
        Register the target image into the model space

        Affine (or rigid + affine) registration of the target on the mean model image --> pairwise

        :param inverse: if True, apply the inverse warping field of the registration target -> model space
        to the result gray matter segmentation of the target
        (put it back in it's original space)

        :return None: the target attributes are set in the function
        """
        if not inverse:
            # Registration target --> model space
            mean_dic_im = self.model.pca.mean_image
            for i, target_slice in enumerate(self.target_slices):
                moving_target_slice = target_slice.im
                for transfo in self.model.dictionary.coregistration_transfos:
                    transfo_name = transfo + '_transfo_target2model_space_slice_' + str(i) + find_ants_transfo_name(transfo)[0]
                    target_slice.reg_to_M.append((transfo, transfo_name))

                    moving_target_slice = apply_ants_transfo(mean_dic_im, moving_target_slice, binary=False, transfo_type=transfo, transfo_name=transfo_name, metric=self.model.param.reg_metric)
                self.target_slices[i].set(im_m=moving_target_slice)

        else:
            # Inverse registration result in model space --> target original space
            for i, target_slice in enumerate(self.target_slices):
                moving_wm_seg_slice = target_slice.wm_seg_M
                moving_gm_seg_slice = target_slice.gm_seg_M

                for transfo in target_slice.reg_to_M:
                    if self.param.res_type == 'binary':
                        bin = True
                    else:
                        bin = False
                    moving_wm_seg_slice = apply_ants_transfo(self.model.dictionary.mean_seg, moving_wm_seg_slice, search_reg=False, binary=bin, inverse=1, transfo_type=transfo[0], transfo_name=transfo[1], metric=self.model.param.reg_metric)
                    moving_gm_seg_slice = apply_ants_transfo(self.model.dictionary.mean_seg, moving_gm_seg_slice, search_reg=False, binary=bin, inverse=1, transfo_type=transfo[0], transfo_name=transfo[1], metric=self.model.param.reg_metric)

                target_slice.set(wm_seg=moving_wm_seg_slice)
                target_slice.set(gm_seg=moving_gm_seg_slice)

    # ------------------------------------------------------------------------------------------------------------------
    def z_regularisation_2d_iteration(self, coeff=0.4):
        """
        Z regularisation option WARNING: DOESN'T IMPROVE THE GM SEGMENTATION RESULT
        Use the result segmentation of the first iteration, the segmentation of slice i is the weighted average of the segmentations of slices i-1 and i+1 and the segmentation of slice i
        :param coeff: weight on each adjacent slice
        :return:
        """
        for i, target_slice in enumerate(self.target_slices[1:-1]):
            adjacent_wm_seg = []  # coeff * self.target[i-1].wm_seg_M, (1-2*coeff) * target_slice.wm_seg_M, coeff * self.target[i+1].wm_seg_M
            adjacent_gm_seg = []  # coeff * self.target[i-1].gm_seg_M, (1-2*coeff) * target_slice.gm_seg_M, coeff * self.target[i+1].gm_seg_M

            precision = 100
            print int(precision*coeff)
            for k in range(int(precision*coeff)):
                adjacent_wm_seg.append(self.target_slices[i-1].wm_seg_M)
                adjacent_wm_seg.append(self.target_slices[i+1].wm_seg_M)
                adjacent_gm_seg.append(self.target_slices[i-1].gm_seg_M)
                adjacent_gm_seg.append(self.target_slices[i+1].gm_seg_M)

            for k in range(precision - 2*int(precision*coeff)):
                adjacent_wm_seg.append(target_slice.wm_seg_M)
                adjacent_gm_seg.append(target_slice.gm_seg_M)

            adjacent_wm_seg = np.asarray(adjacent_wm_seg)
            adjacent_gm_seg = np.asarray(adjacent_gm_seg)

            new_wm_seg = compute_majority_vote_mean_seg(adjacent_wm_seg, type=self.param.res_type, threshold=0.50001)
            new_gm_seg = compute_majority_vote_mean_seg(adjacent_gm_seg, type=self.param.res_type)  # , threshold=0.4999)

            target_slice.set(wm_seg_m=new_wm_seg)
            target_slice.set(gm_seg_m=new_gm_seg)

    # ------------------------------------------------------------------------------------------------------------------
    def plot_projected_dic(self, nb_modes=3, to_highlight=1):
        """
        plot the pca first modes and the target projection if target is provided.

        on a second plot, highlight the selected dictionary slices for one target slice in particular

        :param nb_modes:
        :return:
        """
        self.model.pca.plot_projected_dic(nb_modes=nb_modes, target_coord=self.coord_projected_target, target_levels=[t_slice.level for t_slice in self.target_slices]) if self.coord_projected_target is not None \
            else self.model.pca.plot_projected_dic(nb_modes=nb_modes)

        if to_highlight == 'all':
            for i in range(len(self.target_slices)):
                self.model.pca.plot_projected_dic(nb_modes=nb_modes, target_coord=self.coord_projected_target, target_levels=[t_slice.level for t_slice in self.target_slices], to_highlight=(i, self.selected_k_slices[i]))
        elif to_highlight is not None:
            self.model.pca.plot_projected_dic(nb_modes=nb_modes, target_coord=self.coord_projected_target, target_levels=[t_slice.level for t_slice in self.target_slices], to_highlight=(to_highlight, self.selected_k_slices[to_highlight])) if self.coord_projected_target is not None \
            else self.model.pca.plot_projected_dic()

    # ------------------------------------------------------------------------------------------------------------------
    def save_selected_slices(self, target_name):
        slice_levels = np.asarray([(dic_slice.id, self.model.dictionary.level_label[int(dic_slice.level)]) for dic_slice in self.model.dictionary.slices])
        fic_selected_slices = open(target_name + '_selected_slices.txt', 'w')
        if self.target_dim == 2:
            fic_selected_slices.write(str(slice_levels[self.selected_k_slices.reshape(self.model.dictionary.J,)]))
        elif self.target_dim == 3:
            for target_slice in self.target_slices:
                fic_selected_slices.write('slice ' + str(target_slice.id) + ': ' + str(slice_levels[self.selected_k_slices[target_slice.id]]) + '\n')
        fic_selected_slices.close()


# ----------------------------------------------------------------------------------------------------------------------
# SUPERVISED SEGMENTATION METHOD ---------------------------------------------------------------------------------------
class SupervisedSegmentationMethod():
    """
    Supervised segmentation method:

    Load a dictionary (training data set), compute or load a model from this dictionary
sct_Image
    Load a target image to segment and do the segmentation using the model
    """
    def __init__(self, target_fname, level, model, gm_seg_param=None):
        # build the appearance model
        self.model = model
        self.param = gm_seg_param
        sct.printv('\nConstructing target image ...', verbose=gm_seg_param.verbose, type='normal')
        # construct target image
        self.im_target = Image(target_fname)
        self.original_hdr = self.im_target.hdr

        self.level = level
        self.im_level = None

        self.target_seg_methods = None

        self.res_wm_seg = None
        self.res_gm_seg = None

        self.segment()

    # ------------------------------------------------------------------------------------------------------------------
    def segment(self):
        if self.level is not None:
            if os.path.isfile(self.level) and 'nii' in sct.extract_fname(self.level)[2]:
                self.im_level = Image(self.level)
            else:
                # in this case the level is a string or a file name in .txt, not an image
                self.im_level = self.level

        else:
            self.param.use_levels = '0'

        # TARGET PAIRWISE SEGMENTATION
        self.target_seg_methods = TargetSegmentationPairwise(self.model, target_image=self.im_target, levels_image=self.im_level, seg_param=self.param)

        # get & save the result gray matter segmentation
        # if self.param.output_name == '':
        suffix = ''
        if self.param.dev:
            suffix += '_' + self.param.res_type
            for transfo in self.model.dictionary.coregistration_transfos:
                suffix += '_' + transfo
            if self.model.param.use_levels is not '0':
                suffix += '_with_levels_' + '_'.join(str(self.model.param.weight_gamma).split('.'))  # replace the '.' by a '_'
            else:
                suffix += '_no_levels'
            if self.model.param.z_regularisation:
                suffix += '_Zregularisation'
            if self.model.param.target_normalization:
                suffix += '_normalized'

        name_res_wmseg = self.im_target.file_name + '_wmseg' + suffix  # TODO: remove suffix when parameters are all optimized
        name_res_gmseg = self.im_target.file_name + '_gmseg' + suffix  # TODO: remove suffix when parameters are all optimized
        ext = self.im_target.ext

        if len(self.target_seg_methods.target_slices) == 1: # if target is 2D (1 SLICE)
            self.res_wm_seg = Image(param=np.asarray(self.target_seg_methods.target_slices[0].wm_seg), absolutepath=name_res_wmseg + ext)
            self.res_gm_seg = Image(param=np.asarray(self.target_seg_methods.target_slices[0].gm_seg), absolutepath=name_res_gmseg + ext)
        else:
            self.res_wm_seg = Image(param=np.asarray([target_slice.wm_seg for target_slice in self.target_seg_methods.target_slices]), absolutepath=name_res_wmseg + ext)
            self.res_gm_seg = Image(param=np.asarray([target_slice.gm_seg for target_slice in self.target_seg_methods.target_slices]), absolutepath=name_res_gmseg + ext)

        self.res_wm_seg.hdr = self.original_hdr
        self.res_wm_seg.file_name = name_res_wmseg
        self.res_wm_seg.save(type='minimize')

        self.res_gm_seg.hdr = self.original_hdr
        self.res_gm_seg.file_name = name_res_gmseg
        self.res_gm_seg.save(type='minimize')


    def show(self):

        sct.printv('\nShowing the pca modes ...')
        self.model.pca.show_all_modes()

        sct.printv('\nPloting the projected dictionary ...')
        self.target_seg_methods.plot_projected_dic(nb_modes=3)

        sct.printv('\nShowing PCA mode graphs ...')
        self.model.pca.show_mode_variation()


########################################################################################################################
# ------------------------------------------------------  MAIN ------------------------------------------------------- #
########################################################################################################################

if __name__ == "__main__":
    model_param = ModelParam()
    seg_param = SegmentationParam()
    input_target_fname = None
    input_level_fname = None
    if seg_param.debug:
        print '\n*** WARNING: DEBUG MODE ON ***\n'
        fname_input = model_param.path_model + "/errsm_34.nii.gz"
        fname_input = model_param.path_model + "/errsm_34_seg_in.nii.gz"
    else:
        param_default = SegmentationParam()

        # Initialize the parser
        parser = Parser(__file__)
        parser.usage.set_description('Classes for the segmentation of the white/gray matter on a T2star or MT image\n'
                                     'Multi-Atlas based method: the model containing a template of the white/gray matter segmentation along the cervical spinal cord, and a PCA space to describe the variability of intensity in that template is provided in the toolbox. ')
        parser.add_option(name="-i",
                          type_value="file",
                          description="target image to segment"
                                      "if -i isn't used, only the model is computed/loaded",
                          mandatory=False,
                          example='t2star.nii.gz')
        parser.add_option(name="-ofolder",
                          type_value="str",
                          description="output name for the results",
                          mandatory=False,
                          example='t2star_res.nii.gz')
        parser.add_option(name="-model",
                          type_value="folder",
                          description="Path to the dictionary of images",
                          mandatory=False,
                          example='/home/jdoe/data/dictionary')
        parser.add_option(name="-todo-model",
                          type_value="multiple_choice",
                          description="Load or compute the model",
                          mandatory=False,
                          example=['load', 'compute'])
        parser.add_option(name="-vert",
                          type_value="str",
                          description="Image containing level labels for the target or str indicating the level",
                          mandatory=False,
                          example='MNI-Poly-AMU_level_IRP.nii.gz')
        parser.add_option(name="-reg",
                          type_value=[[','], 'str'],
                          description="list of transformations to apply to co-register the dictionary data",
                          mandatory=False,
                          default_value=['Affine'],
                          example=['SyN'])
        parser.add_option(name="-weight",
                          type_value='float',
                          description="weight parameter on the level differences to compute the similarities (beta)",
                          mandatory=False,
                          default_value=2.5,
                          example=2.0)
        parser.add_option(name="-use-levels",
                          type_value='multiple_choice',
                          description="Use the level information as integers or float numbers for the model or not",
                          mandatory=False,
                          default_value='int',
                          example=['0', 'int', 'float'])
        parser.add_option(name="-model-normalization",
                          type_value='multiple_choice',
                          description="1: Normalize the nitensity in all the model slices (when computing the model), 0: no ",
                          mandatory=False,
                          default_value=0,
                          example=['0', '1'])
        parser.add_option(name="-denoising",
                          type_value='multiple_choice',
                          description="1: Adaptative denoising from F. Coupe algorithm, 0: no  WARNING: It affects the model you should use (if denoising is applied to the target, the model should have been coputed with denoising too)",
                          mandatory=False,
                          default_value=1,
                          example=['0', '1'])
        parser.add_option(name="-normalize",
                          type_value='multiple_choice',
                          description="1: Normalization of the target image's intensity using mean intensity values of the WM and the GM",
                          mandatory=False,
                          default_value=1,
                          example=['0', '1'])
        parser.add_option(name="-means",
                          type_value=[[','], 'float'],
                          description="Mean intensity values in the target white matter and gray matter (separated by a comma without white space)\n"
                                      "If not specified, the mean intensity values of the target WM and GM  are estimated automatically using the dictionary average segmentation by level.\n"
                                      "Only if the -normalize flag is used",
                          mandatory=False,
                          default_value=None,
                          example=["450,540"])
        parser.add_option(name="-res-type",
                          type_value='multiple_choice',
                          description="Type of result segmentation : binary or probabilistic",
                          mandatory=False,
                          default_value='prob',
                          example=['binary', 'prob'])
        parser.add_option(name="-v",
                          type_value='multiple_choice',
                          description="verbose: 0 = nothing, 1 = classic, 2 = expended",
                          mandatory=False,
                          default_value=0,
                          example=['0', '1', '2'])

        arguments = parser.parse(sys.argv[1:])

        if "-i" in arguments:
            input_target_fname = arguments["-i"]
        if "-ofolder" in arguments:
            seg_param.output_path = arguments["-ofolder"]
        if "-model" in arguments:
            model_param.path_model = arguments["-model"]
        if "-todo-model" in arguments:
            model_param.todo_model = arguments["-todo-model"]
        if "-reg" in arguments:
            model_param.reg = arguments["-reg"]
        if "-l" in arguments:
            input_level_fname = arguments["-l"]
        if "-weight" in arguments:
            model_param.weight_gamma = arguments["-weight"]
        if "-use-levels" in arguments:
            model_param.use_levels = arguments["-use-levels"]
        if "-model-normalization" in arguments:
            model_param.model_slices_normalization = bool(int(arguments["-model-normalization"]))
            print bool(int(arguments["-model-normalization"]))
        if "-denoising" in arguments:
            seg_param.target_denoising = bool(int(arguments["-denoising"]))
        if "-normalize" in arguments:
            seg_param.target_normalization = bool(int(arguments["-normalize"]))
        if "-means" in arguments:
            seg_param.target_means = arguments["-means"]
        if "-res-type" in arguments:
            seg_param.res_type = arguments["-res-type"]
        if "-v" in arguments:
            seg_param.verbose = int(arguments["-v"])
            model_param.verbose = int(arguments["-v"])

    model = Model(model_param=model_param)
    if input_target_fname is not None:
        seg_method = SupervisedSegmentationMethod(input_target_fname, input_level_fname, model, gm_seg_param=seg_param)
        if seg_param.verbose == 2:
            seg_method.show()<|MERGE_RESOLUTION|>--- conflicted
+++ resolved
@@ -724,7 +724,7 @@
 
                 wm_slice_seg = compute_majority_vote_mean_seg(selected_slices_wmseg, weights=weights, type=type, threshold=0.50001)
                 res_wm_seg_model_space.append(wm_slice_seg)
-                target[i].set(wm_seg_m=wm_slice_seg)
+                target[i].set(list_wm_seg_m=[wm_slice_seg])
 
                 # list_selected_slices_gm = gm_segmentation_slices[selected_ind_by_slice]
                 selected_slices_gmseg = []
@@ -733,7 +733,7 @@
                         selected_slices_gmseg.append(seg)
                 gm_slice_seg = compute_majority_vote_mean_seg(selected_slices_gmseg, weights=weights, type=type)
                 res_gm_seg_model_space.append(gm_slice_seg)
-                target[i].set(gm_seg_m=gm_slice_seg)
+                target[i].set(list_gm_seg_m=[gm_slice_seg])
 
         else:
             # 2D image
@@ -818,7 +818,8 @@
 
         if self.im_levels is not None and self.model.param.use_levels is not '0':
             list_levels = load_level(self.im_levels, type=self.model.param.use_levels, verbose=self.param.verbose)
-            self.target_slices = [target_slice.set(level=l) for target_slice, l in zip(self.target_slices, list_levels)]
+            for target_slice, l in zip(self.target_slices, list_levels):
+                target_slice.set(level=l)
 
         # ####### Registration of the target slices to the dictionary space #######
         self.target_pairwise_registration()
@@ -868,62 +869,6 @@
         self.target_pairwise_registration(inverse=True)
 
     # ------------------------------------------------------------------------------------------------------------------
-<<<<<<< HEAD
-=======
-    def load_level(self):
-        """
-        Find the vertebral level of the target image slice(s) for a level image (or a string if the target is 2D)
-        :param level_image: image (or a string if the target is 2D) containing level information
-        :return None: the target level is set in the function
-        """
-        if isinstance(self.im_levels, Image):
-            subject_levels = {1: [], 2: [], 3: [], 4: [], 5: [], 6: [], 7: [], 8: [], 9: []}
-            for i_level_slice, level_slice in enumerate(self.im_levels.data):
-                try:
-                    l = int(round(np.mean(level_slice[level_slice > 0])))
-                    self.target_slices[i_level_slice].set(level=l)
-                    subject_levels[l].append(i_level_slice)
-                except Exception, e:
-                    sct.printv('WARNING: ' + str(e) + '\nNo level label for slice ' + str(i_level_slice) + ' of target', self.param.verbose, 'warning')
-                    self.target_slices[i_level_slice].set(level=0)
-
-            if self.model.param.use_levels == 'float':
-                for int_level, slices_list in subject_levels.items():
-                    n_slices_by_level = len(slices_list)
-                    if n_slices_by_level == 1:
-                        index = slices_list[0]
-                        if index == 0:
-                            self.target_slices[index].set(level=int_level+0.1)
-                        elif index == len(self.im_levels.data)-1:
-                            self.target_slices[index].set(level=int_level+0.9)
-                        else:
-                            self.target_slices[index].set(level=int_level+0.5)
-                    elif n_slices_by_level > 1:
-                        gap = 1.0/(n_slices_by_level + 1)
-                        for i, index in enumerate(slices_list):
-                            self.target_slices[index].set(level=int_level+((n_slices_by_level-i)*gap))
-
-        elif isinstance(self.im_levels, str):
-            if os.path.isfile(self.im_levels):
-                assert sct.extract_fname(self.im_levels)[2] == '.txt', 'ERROR: the level file is nor an image nor a text file ...'
-                level_file = open(self.im_levels, 'r')
-                lines = level_file.readlines()
-
-                if 'slice' in lines[0] or 'level' in lines[0]:
-                    # first line is a header, remove it
-                    lines = lines[1:]
-                    
-                for line in lines:
-                    i_slice, level = line.split(',')
-                    level = int(level[:-1])
-                    i_slice = int(i_slice)
-                    self.target_slices[i_slice].set(level=level)
-            else:
-                self.target_slices[0].set(level=get_key_from_val(self.model.dictionary.level_label, self.im_levels.upper()))
-
-
-    # ------------------------------------------------------------------------------------------------------------------
->>>>>>> ceed6921
     def target_normalization(self, method='median', dic_wm_mean=None, dic_gm_mean=None):
         """
         Normalization of the target using the intensity values of the mean dictionary image
@@ -1099,8 +1044,8 @@
         else:
             # Inverse registration result in model space --> target original space
             for i, target_slice in enumerate(self.target_slices):
-                moving_wm_seg_slice = target_slice.wm_seg_M
-                moving_gm_seg_slice = target_slice.gm_seg_M
+                moving_wm_seg_slice = target_slice.wm_seg_M[0]
+                moving_gm_seg_slice = target_slice.gm_seg_M[0]
 
                 for transfo in target_slice.reg_to_M:
                     if self.param.res_type == 'binary':
@@ -1110,8 +1055,8 @@
                     moving_wm_seg_slice = apply_ants_transfo(self.model.dictionary.mean_seg, moving_wm_seg_slice, search_reg=False, binary=bin, inverse=1, transfo_type=transfo[0], transfo_name=transfo[1], metric=self.model.param.reg_metric)
                     moving_gm_seg_slice = apply_ants_transfo(self.model.dictionary.mean_seg, moving_gm_seg_slice, search_reg=False, binary=bin, inverse=1, transfo_type=transfo[0], transfo_name=transfo[1], metric=self.model.param.reg_metric)
 
-                target_slice.set(wm_seg=moving_wm_seg_slice)
-                target_slice.set(gm_seg=moving_gm_seg_slice)
+                target_slice.set(list_wm_seg=[moving_wm_seg_slice])
+                target_slice.set(list_gm_seg=[moving_gm_seg_slice])
 
     # ------------------------------------------------------------------------------------------------------------------
     def z_regularisation_2d_iteration(self, coeff=0.4):
@@ -1243,11 +1188,11 @@
         ext = self.im_target.ext
 
         if len(self.target_seg_methods.target_slices) == 1: # if target is 2D (1 SLICE)
-            self.res_wm_seg = Image(param=np.asarray(self.target_seg_methods.target_slices[0].wm_seg), absolutepath=name_res_wmseg + ext)
-            self.res_gm_seg = Image(param=np.asarray(self.target_seg_methods.target_slices[0].gm_seg), absolutepath=name_res_gmseg + ext)
+            self.res_wm_seg = Image(param=np.asarray(self.target_seg_methods.target_slices[0].wm_seg[0]), absolutepath=name_res_wmseg + ext)
+            self.res_gm_seg = Image(param=np.asarray(self.target_seg_methods.target_slices[0].gm_seg[0]), absolutepath=name_res_gmseg + ext)
         else:
-            self.res_wm_seg = Image(param=np.asarray([target_slice.wm_seg for target_slice in self.target_seg_methods.target_slices]), absolutepath=name_res_wmseg + ext)
-            self.res_gm_seg = Image(param=np.asarray([target_slice.gm_seg for target_slice in self.target_seg_methods.target_slices]), absolutepath=name_res_gmseg + ext)
+            self.res_wm_seg = Image(param=np.asarray([target_slice.wm_seg[0] for target_slice in self.target_seg_methods.target_slices]), absolutepath=name_res_wmseg + ext)
+            self.res_gm_seg = Image(param=np.asarray([target_slice.gm_seg[0] for target_slice in self.target_seg_methods.target_slices]), absolutepath=name_res_gmseg + ext)
 
         self.res_wm_seg.hdr = self.original_hdr
         self.res_wm_seg.file_name = name_res_wmseg
