--- conflicted
+++ resolved
@@ -29,15 +29,12 @@
 import msct_nurbs
 import msct_parser
 import msct_shape
-<<<<<<< HEAD
 import msct_smooth
 import sct_image
 import sct_label_vertebrae
 import sct_straighten_spinalcord
-=======
 import pandas as pd
 from msct_types import Centerline
->>>>>>> ad8a43de
 
 
 class Param(object):
@@ -262,13 +259,7 @@
         sct.printv('fslview '+fname_segmentation+' '+fname_output+' -l Red &\n', param.verbose, 'info')
 
     if name_process == 'csa':
-<<<<<<< HEAD
-        compute_csa(fname_segmentation, output_folder, overwrite, verbose, remove_temp_files, step, smoothing_param,
-                    figure_fit, slices, vert_lev, fname_vertebral_labeling, algo_fitting = param.algo_fitting,
-                    type_window= param.type_window, window_length=param.window_length, angle_correction=angle_correction)
-=======
         compute_csa(fname_segmentation, output_folder, overwrite, verbose, remove_temp_files, step, smoothing_param, figure_fit, slices, vert_lev, fname_vertebral_labeling, algo_fitting=param.algo_fitting, type_window=param.type_window, window_length=param.window_length, angle_correction=angle_correction, use_phys_coord=use_phys_coord)
->>>>>>> ad8a43de
 
     if name_process == 'label-vert':
         if '-discfile' in arguments:
@@ -636,10 +627,6 @@
     X, Y, Z = (data_seg > 0).nonzero()
     min_z_index, max_z_index = min(Z), max(Z)
 
-<<<<<<< HEAD
-    # fit centerline, smooth it and return the first derivative (in voxel space but FITTED coordinates)
-    x_centerline_fit, y_centerline_fit, z_centerline, x_centerline_deriv, y_centerline_deriv, z_centerline_deriv = sct_straighten_spinalcord.smooth_centerline('segmentation_RPI.nii.gz', algo_fitting=algo_fitting, type_window=type_window, window_length=window_length, nurbs_pts_number=3000, phys_coordinates=False, verbose=verbose, all_slices=True)
-=======
     if use_phys_coord:
         # fit centerline, smooth it and return the first derivative (in physical space)
         x_centerline_fit, y_centerline_fit, z_centerline, x_centerline_deriv, y_centerline_deriv, z_centerline_deriv = smooth_centerline('segmentation_RPI.nii.gz', algo_fitting=algo_fitting, type_window=type_window, window_length=window_length, nurbs_pts_number=3000, phys_coordinates=True, verbose=verbose, all_slices=False)
@@ -647,7 +634,6 @@
 
         # average centerline coordinates over slices of the image
         x_centerline_fit_rescorr, y_centerline_fit_rescorr, z_centerline_rescorr, x_centerline_deriv_rescorr, y_centerline_deriv_rescorr, z_centerline_deriv_rescorr = centerline.average_coordinates_over_slices(im_seg)
->>>>>>> ad8a43de
 
         # compute Z axis of the image, in physical coordinate
         axis_X, axis_Y, axis_Z = im_seg.get_directions()
