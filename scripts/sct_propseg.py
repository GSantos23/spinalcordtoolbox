--- conflicted
+++ resolved
@@ -38,12 +38,8 @@
     parser.add_option(name="-t",
                       type_value="multiple_choice",
                       description="type of image contrast, t2: cord dark / CSF bright ; t1: cord bright / CSF dark",
-<<<<<<< HEAD
-                      mandatory=True,
-=======
                       mandatory=False,
                       deprecated=1,
->>>>>>> c16fd119
                       deprecated_by="-contrast",
                       example=['t1','t2'])
     parser.add_option(name="-contrast",
@@ -212,14 +208,6 @@
 
     # Helping options
     if "-init-centerline" in arguments:
-        # JULIEN 2015-11-22 issue #673 <<<<<
-        # # need to make sure that the centerline that is provided has only one point per slice. So we generate a new
-        # # "centerline" using sct_process_segmentation. Related to issue #544
-        # input_centerline = str(arguments["-init-centerline"])
-        # temp_centerline = sct.add_suffix(arguments["-init-centerline"], '_centerline')
-        # sct.run('sct_process_segmentation -i ' + input_centerline + ' -p centerline')
-        # cmd += " -init-centerline " + temp_centerline
-        # >>>>>
         cmd += " -init-centerline " + str(arguments["-init-centerline"])
     if "-init" in arguments:
         cmd += " -init " + str(arguments["-init"])
