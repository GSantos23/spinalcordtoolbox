--- conflicted
+++ resolved
@@ -641,8 +641,8 @@
                       mandatory=False,
                       example="t2_labels_cross.nii.gz",
                       default_value="labels.nii.gz")
-    parser.add_option(name='-p',
-                      type_value='str',
+    parser.add_option(name="-t",
+                      type_value="str",
                       description="""process:
 - add: add label to an existing image (-i).
 - cross: create a cross. Must use flag "-cross"
@@ -669,21 +669,7 @@
 - MSE: compute Mean Square Error between labels input and reference input "-r"
 - remove: remove labels. Must use flag "-r"\n- remove-symm: remove labels both in input and ref file. Must use flag "-r" and must provide two output names. """,
                       mandatory=True,
-                      example='create')
-    parser.add_option(name='-t',
-                      type_value='str',
-                      description="""process:
-- add: add label to an existing image (-i).
-- cross: create a cross. Must use flag "-c"
-- create: create labels. Must use flag "-x" to list labels
-- cubic-to-point: transform each volume of labels by value into a discrete single voxel label.
-- display-voxel: display all labels in file
-- increment: increment labels from top to bottom (in z direction, assumes RPI orientation)
-- label-vertebrae: Create labels that are centered at the mid-vertebral levels. These could be used for template registration. To specify vertebral levels use flag 'level', otherwise all levels will be generated.
-- MSE: compute Mean Square Error between labels input and reference input "-r"
-- remove: remove labels. Must use flag "-r"\n- remove-symm: remove labels both in input and ref file. Must use flag "-r" and must provide two output names. """,
-                      mandatory=False,
-                      deprecated_by='-p')
+                      example="create")
     parser.add_option(name="-x",
                       type_value=[[':'], 'Coordinate'],
                       description="""labels x,y,z,v. Use ":" if you have multiple labels.\nx: x-coordinates\ny: y-coordinates\nz: z-coordinates\nv: value of label""",
@@ -739,13 +725,8 @@
     # Get parser info
     parser = get_parser()
     arguments = parser.parse(sys.argv[1:])
-<<<<<<< HEAD
-    input_filename = arguments["-i"]
-    process_type = arguments["-p"]
-=======
     input_filename = arguments['-i']
     process_type = arguments['-p']
->>>>>>> 334bcd32
     input_fname_output = None
     input_fname_ref = None
     input_cross_radius = 5
