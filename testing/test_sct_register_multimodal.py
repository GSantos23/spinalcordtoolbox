--- conflicted
+++ resolved
@@ -24,42 +24,6 @@
 
     output = ''
     status = 0
-<<<<<<< HEAD
-    possible_algos =['slicereg2d_translation','slicereg2d_rigid','slicereg2d_affine','slicereg2d_syn','slicereg2d_bsplinesyn']  # ,'slicereg']  # , 'rigid', 'affine', 'compositeaffine', 'similarity', 'translation', 'bspline', 'gaussiandisplacementfield', 'bsplinedisplacementfield', 'syn', 'bsplinesyn'] # 'slicereg2d_pointwise': for seg,
-    # possible_algos =['compositeaffine', 'translation']
-    for algo in possible_algos:
-        cmd = 'sct_register_multimodal -i ' + path_data + folder_data + file_data[0] \
-              + ' -d ' + path_data + folder_data + file_data[1] \
-              + ' -o data_reg.nii.gz'  \
-              + ' -p step=1,algo='+algo+',iter=1,smooth=0,shrink=4,metric=MeanSquares'  \
-              + ' -x linear' \
-              + ' -r 0' \
-              + ' -v 1'
-        output += cmd+'\n'  # copy command
-        s, o = commands.getstatusoutput(cmd)
-        status += s
-        output += '*****************************************************************************************************\n' \
-                  'OUTPUT FROM TEST '+algo+': '
-        output += o
-        output += '*****************************************************************************************************\n'
-        time.sleep(0.2)
-    '''
-    cmd = 'sct_register_multimodal -i ' + path_data + folder_data + file_data[0] \
-          + ' -d ' + path_data + folder_data + file_data[1] \
-          + ' -o data_reg.nii.gz'  \
-          + ' -p step=1,algo=syn,iter=1,smooth=0,shrink=4,metric=MeanSquares'  \
-          + ' -x linear' \
-          + ' -r 0' \
-          + ' -v 1'
-    output += cmd+'\n'  # copy command
-    s, o = commands.getstatusoutput(cmd)
-    status += s
-    output += '*****************************************************************************************************\n' \
-              'OUTPUT FROM TEST 1: '
-    output += o
-    output += '*****************************************************************************************************\n'
-=======
->>>>>>> eff6f0d9
 
     algo_default = 'syn'
     cmd = 'sct_register_multimodal -i ' + path_data + folder_data + file_data[0] \
